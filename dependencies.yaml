# Dependency list for https://github.com/rapidsai/dependency-file-generator
files:
  all:
    output: [conda]
    matrix:
      cuda: ["11.8", "12.5"]
      arch: [x86_64]
    includes:
      - checks
      - common_build
      - cpp_build
      - cuda
      - cuda_version
      - docs
      - python_build_rapids
      - python_build_wheel
      - python_build_cythonize
      - depends_on_rmm
      - depends_on_cudf
      - depends_on_dask_cudf
      - depends_on_pylibraft
      - depends_on_raft_dask
      - depends_on_pylibcugraphops
      - depends_on_pylibwholegraph
      - depends_on_cupy
      - depends_on_pytorch
      - python_run_cugraph
      - python_run_nx_cugraph
      - python_run_cugraph_dgl
      - python_run_cugraph_pyg
      - test_notebook
      - test_python_common
      - test_python_cugraph
      - test_python_pylibcugraph
      - test_python_nx_cugraph
  checks:
    output: none
    includes:
      - checks
      - py_version
  docs:
    output: none
    includes:
      - cuda_version
      - docs
      - py_version
      - depends_on_pylibcugraphops
  test_cpp:
    output: none
    includes:
      - cuda_version
      - test_cpp
  test_notebooks:
    output: none
    includes:
      - cuda_version
      - py_version
      - test_notebook
      - test_python_common
      - test_python_cugraph
  test_python:
    output: none
    includes:
      - cuda_version
      - depends_on_cudf
      - depends_on_pylibwholegraph
      - depends_on_pytorch
      - py_version
      - test_python_common
      - test_python_cugraph
      - test_python_pylibcugraph
  py_build_cugraph:
    output: pyproject
    pyproject_dir: python/cugraph
    extras:
      table: build-system
    includes:
      - python_build_rapids
      - python_build_cythonize
  py_rapids_build_cugraph:
    output: pyproject
    pyproject_dir: python/cugraph
    extras:
      table: tool.rapids-build-backend
      key: requires
    includes:
      - common_build
      - depends_on_rmm
      - depends_on_pylibraft
      - depends_on_pylibcugraph
  py_run_cugraph:
    output: pyproject
    pyproject_dir: python/cugraph
    extras:
      table: project
    includes:
      - depends_on_rmm
      - depends_on_cudf
      - depends_on_dask_cudf
      - depends_on_raft_dask
      - depends_on_pylibcugraph
      - depends_on_cupy
      - python_run_cugraph
  py_test_cugraph:
    output: pyproject
    pyproject_dir: python/cugraph
    extras:
      table: project.optional-dependencies
      key: test
    includes:
      - test_python_common
      - test_python_cugraph
      - depends_on_pylibwholegraph
  py_build_pylibcugraph:
    output: pyproject
    pyproject_dir: python/pylibcugraph
    extras:
      table: build-system
    includes:
      - python_build_rapids
      - python_build_cythonize
  py_rapids_build_pylibcugraph:
    output: pyproject
    pyproject_dir: python/pylibcugraph
    extras:
      table: tool.rapids-build-backend
      key: requires
    includes:
      - common_build
      - depends_on_rmm
      - depends_on_pylibraft
  py_run_pylibcugraph:
    output: pyproject
    pyproject_dir: python/pylibcugraph
    extras:
      table: project
    includes:
      - depends_on_rmm
      - depends_on_pylibraft
  py_test_pylibcugraph:
    output: pyproject
    pyproject_dir: python/pylibcugraph
    extras:
      table: project.optional-dependencies
      key: test
    includes:
      - depends_on_cudf
      - test_python_common
      - test_python_pylibcugraph
  py_build_nx_cugraph:
    output: pyproject
    pyproject_dir: python/nx-cugraph
    extras:
      table: build-system
    includes:
      - python_build_rapids
      - python_build_wheel
  py_run_nx_cugraph:
    output: pyproject
    pyproject_dir: python/nx-cugraph
    extras:
      table: project
    includes:
      - depends_on_pylibcugraph
      - depends_on_cupy
      - python_run_nx_cugraph
  py_test_nx_cugraph:
    output: pyproject
    pyproject_dir: python/nx-cugraph
    extras:
      table: project.optional-dependencies
      key: test
    includes:
      - test_python_common
      - test_python_nx_cugraph
  py_build_cugraph_dgl:
    output: pyproject
    pyproject_dir: python/cugraph-dgl
    extras:
      table: build-system
    includes:
      - python_build_rapids
      - python_build_wheel
  py_run_cugraph_dgl:
    output: pyproject
    pyproject_dir: python/cugraph-dgl
    extras:
      table: project
    includes:
      - python_run_cugraph_dgl
      - depends_on_pylibcugraphops
  py_test_cugraph_dgl:
    output: pyproject
    pyproject_dir: python/cugraph-dgl
    extras:
      table: project.optional-dependencies
      key: test
    includes:
      - test_python_common
      - depends_on_pylibwholegraph
      - depends_on_pytorch
  py_build_cugraph_pyg:
    output: pyproject
    pyproject_dir: python/cugraph-pyg
    extras:
      table: build-system
    includes:
      - python_build_rapids
      - python_build_wheel
  py_run_cugraph_pyg:
    output: pyproject
    pyproject_dir: python/cugraph-pyg
    extras:
      table: project
    includes:
      - python_run_cugraph_pyg
      - depends_on_pylibcugraphops
  py_test_cugraph_pyg:
    output: pyproject
    pyproject_dir: python/cugraph-pyg
    extras:
      table: project.optional-dependencies
      key: test
    includes:
      - test_python_common
      - depends_on_pylibwholegraph
      - depends_on_pytorch
  py_build_cugraph_equivariant:
    output: pyproject
    pyproject_dir: python/cugraph-equivariant
    extras:
      table: build-system
    includes:
      - python_build_rapids
      - python_build_wheel
  py_run_cugraph_equivariant:
    output: pyproject
    pyproject_dir: python/cugraph-equivariant
    extras:
      table: project
    includes:
      - depends_on_pylibcugraphops
  py_test_cugraph_equivariant:
    output: pyproject
    pyproject_dir: python/cugraph-equivariant
    extras:
      table: project.optional-dependencies
      key: test
    includes:
      - test_python_common
  py_build_cugraph_service_client:
    output: pyproject
    pyproject_dir: python/cugraph-service/client
    extras:
      table: build-system
    includes:
      - python_build_rapids
      - python_build_wheel
  py_run_cugraph_service_client:
    output: pyproject
    pyproject_dir: python/cugraph-service/client
    extras:
      table: project
    includes:
      - python_run_cugraph_service_client
  py_build_cugraph_service_server:
    output: pyproject
    pyproject_dir: python/cugraph-service/server
    extras:
      table: build-system
    includes:
      - python_build_rapids
      - python_build_wheel
  py_run_cugraph_service_server:
    output: pyproject
    pyproject_dir: python/cugraph-service/server
    extras:
      table: project
    includes:
      - depends_on_rmm
      - depends_on_cudf
      - depends_on_dask_cudf
      - depends_on_cupy
      - python_run_cugraph_service_server
  py_test_cugraph_service_server:
    output: pyproject
    pyproject_dir: python/cugraph-service/server
    extras:
      table: project.optional-dependencies
      key: test
    includes:
      - test_python_common
      - test_python_cugraph
  cugraph_dgl_dev:
    matrix:
      cuda: ["11.8"]
    output: conda
    conda_dir: python/cugraph-dgl/conda
    includes:
      - checks
      - depends_on_pylibcugraphops
      - cugraph_dgl_dev
      - test_python_common
  cugraph_pyg_dev:
    matrix:
      cuda: ["11.8"]
    output: conda
    conda_dir: python/cugraph-pyg/conda
    includes:
      - checks
      - depends_on_pylibcugraphops
      - cugraph_pyg_dev
      - test_python_common
channels:
  - rapidsai
  - rapidsai-nightly
  - dask/label/dev
  - pyg
  - dglteam/label/cu118
  - conda-forge
  - nvidia
dependencies:
  checks:
    common:
      - output_types: [conda, requirements]
        packages:
          - pre-commit
  cuda_version:
    specific:
      - output_types: conda
        matrices:
          - matrix:
              cuda: "11.2"
            packages:
              - cuda-version=11.2
          - matrix:
              cuda: "11.4"
            packages:
              - cuda-version=11.4
          - matrix:
              cuda: "11.5"
            packages:
              - cuda-version=11.5
          - matrix:
              cuda: "11.8"
            packages:
              - cuda-version=11.8
          - matrix:
              cuda: "12.0"
            packages:
              - cuda-version=12.0
          - matrix:
              cuda: "12.2"
            packages:
              - cuda-version=12.2
          - matrix:
              cuda: "12.5"
            packages:
              - cuda-version=12.5
  cuda:
    specific:
      - output_types: [conda]
        matrices:
          - matrix:
              cuda: "12.*"
            packages:
              - cuda-cudart-dev
              - cuda-nvtx-dev
              - cuda-profiler-api
              - libcublas-dev
              - libcurand-dev
              - libcusolver-dev
              - libcusparse-dev
          - matrix:
              cuda: "11.*"
            packages:
              - cudatoolkit
              - cuda-nvtx
  common_build:
    common:
      - output_types: [conda, pyproject]
        packages:
          - &cmake_ver cmake>=3.26.4,!=3.30.0
          - ninja
  cpp_build:
    common:
      - output_types: [conda]
        packages:
          - c-compiler
          - cxx-compiler
          - libcudf==24.10.*,>=0.0.0a0
          - libcugraphops==24.10.*,>=0.0.0a0
          - libraft-headers==24.10.*,>=0.0.0a0
          - libraft==24.10.*,>=0.0.0a0
          - librmm==24.10.*,>=0.0.0a0
          - openmpi # Required for building cpp-mgtests (multi-GPU tests)
    specific:
      - output_types: [conda]
        matrices:
          - matrix:
              arch: x86_64
            packages:
              - gcc_linux-64=11.*
          - matrix:
              arch: aarch64
            packages:
              - gcc_linux-aarch64=11.*
      - output_types: [conda]
        matrices:
          - matrix:
              arch: x86_64
              cuda: "11.8"
            packages:
              - nvcc_linux-64=11.8
          - matrix:
              arch: aarch64
              cuda: "11.8"
            packages:
              - nvcc_linux-aarch64=11.8
          - matrix:
              cuda: "12.*"
            packages:
              - cuda-nvcc
  docs:
    common:
      - output_types: [conda]
        packages:
          - breathe
          - doxygen
          - graphviz
          - ipython
          - nbsphinx
          - numpydoc
          - pydata-sphinx-theme
          - recommonmark
          - sphinx-copybutton
          - sphinx-markdown-tables
          - sphinx<6
          - sphinxcontrib-websupport
  py_version:
    specific:
      - output_types: [conda]
        matrices:
          - matrix:
              py: "3.9"
            packages:
              - python=3.9
          - matrix:
              py: "3.10"
            packages:
              - python=3.10
          - matrix:
              py: "3.11"
            packages:
              - python=3.11
          - matrix:
            packages:
              - python>=3.9,<3.12
  python_build_rapids:
    common:
      - output_types: [conda, pyproject, requirements]
        packages:
          - rapids-build-backend>=0.3.1,<0.4.0.dev0
  python_build_wheel:
    common:
      - output_types: [conda, pyproject, requirements]
        packages:
          - setuptools>=61.0.0
          - wheel
  python_build_cythonize:
    common:
      - output_types: [conda, pyproject, requirements]
        packages:
          - cython>=3.0.0
      - output_types: conda
        packages:
          - scikit-build-core>=0.7.0
      - output_types: [pyproject, requirements]
        packages:
          - scikit-build-core[pyproject]>=0.7.0
  python_run_cugraph:
    common:
      - output_types: [conda, pyproject]
        packages:
          - &dask rapids-dask-dependency==24.10.*,>=0.0.0a0
          - &dask_cuda dask-cuda==24.10.*,>=0.0.0a0
          - &numba numba>=0.57
          - &numpy numpy>=1.23,<2.0a0
      - output_types: conda
        packages:
          - aiohttp
          - fsspec>=0.6.0
          - requests
          - nccl>=2.9.9
          - ucx-proc=*=gpu
<<<<<<< HEAD
          - &ucx_py ucx-py==0.40.*,>=0.0.0a0
=======
          - &ucx_py_unsuffixed ucx-py==0.39.*,>=0.0.0a0
>>>>>>> 4fb6470f
      - output_types: pyproject
        packages:
            # cudf uses fsspec but is protocol independent. cugraph
            # dataset APIs require [http] extras for use with cudf.
          - fsspec[http]>=0.6.0
    specific:
      - output_types: pyproject
        matrices:
          - matrix:
              cuda: "11.*"
              cuda_suffixed: "true"
            packages:
              - &ucx_py_cu11 ucx-py-cu11==24.10.*,>=0.0.0a0
          - matrix:
              cuda: "12.*"
              cuda_suffixed: "true"
            packages:
              - &ucx_py_cu12 ucx-py-cu12==24.10.*,>=0.0.0a0
          - matrix:
            packages:
              - *ucx_py_unsuffixed
  python_run_nx_cugraph:
    common:
      - output_types: [conda, pyproject]
        packages:
          - networkx>=3.0
          - *numpy
  python_run_cugraph_dgl:
    common:
      - output_types: [conda, pyproject]
        packages:
          - *numba
          - *numpy
    specific:
      - output_types: [pyproject]
        matrices:
          - matrix:
              cuda: "11.*"
              cuda_suffixed: "true"
            packages:
              - &cugraph_cu11 cugraph-cu11==24.10.*,>=0.0.0a0
          - matrix:
              cuda: "12.*"
              cuda_suffixed: "true"
            packages:
              - &cugraph_cu12 cugraph-cu12==24.10.*,>=0.0.0a0
          - matrix:
            packages:
<<<<<<< HEAD
              - &cugraph cugraph==24.10.*,>=0.0.0a0
=======
              - &cugraph_unsuffixed cugraph==24.8.*,>=0.0.0a0
>>>>>>> 4fb6470f
  python_run_cugraph_pyg:
    common:
      - output_types: [conda, pyproject]
        packages:
          - *numba
          - *numpy
    specific:
      - output_types: [pyproject]
        matrices:
          - matrix:
              cuda: "11.*"
              cuda_suffixed: "true"
            packages:
              - *cugraph_cu11
          - matrix:
              cuda: "12.*"
              cuda_suffixed: "true"
            packages:
              - *cugraph_cu12
          - matrix:
            packages:
              - *cugraph_unsuffixed
  python_run_cugraph_service_client:
    common:
      - output_types: [conda, pyproject]
        packages:
          - &thrift thriftpy2!=0.5.0,!=0.5.1
  python_run_cugraph_service_server:
    common:
      - output_types: [conda, pyproject]
        packages:
          - *dask
          - *dask_cuda
          - *numba
          - *numpy
          - *thrift
<<<<<<< HEAD
      - output_types: pyproject
        packages:
          - *cugraph
          - cugraph-service-client==24.10.*,>=0.0.0a0
=======
>>>>>>> 4fb6470f
      - output_types: conda
        packages:
          - *ucx_py_unsuffixed
    specific:
      - output_types: pyproject
        matrices:
          - matrix:
              cuda: "11.*"
              cuda_suffixed: "true"
            packages:
              - *cugraph_cu11
              - cugraph-service-client-cu11==24.8.*,>=0.0.0a0
              - *ucx_py_cu11
          - matrix:
              cuda: "12.*"
              cuda_suffixed: "true"
            packages:
              - *cugraph_cu12
              - cugraph-service-client-cu12==24.8.*,>=0.0.0a0
              - *ucx_py_cu12
          - matrix:
            packages:
              - *cugraph_unsuffixed
              - cugraph-service-client==24.8.*,>=0.0.0a0
              - *ucx_py_unsuffixed
  test_cpp:
    common:
      - output_types: conda
        packages:
          - *cmake_ver
  test_notebook:
    common:
      - output_types: [conda, requirements]
        packages:
          - ipython
          - notebook>=0.5.0
      - output_types: [conda]
        packages:
          - wget
  test_python_common:
    common:
      - output_types: [conda, pyproject]
        packages:
          - pandas
          - pytest
          - pytest-benchmark
          - pytest-cov
          - pytest-xdist
          - scipy
  test_python_cugraph:
    common:
      - output_types: [conda, pyproject]
        packages:
          - networkx>=2.5.1
          - *numpy
          - python-louvain
          - scikit-learn>=0.23.1
      - output_types: [conda]
        packages:
<<<<<<< HEAD
          - &pylibwholegraph_conda pylibwholegraph==24.10.*,>=0.0.0a0
=======
          - &pylibwholegraph_unsuffixed pylibwholegraph==24.8.*,>=0.0.0a0
>>>>>>> 4fb6470f
          - *thrift
  test_python_pylibcugraph:
    common:
      - output_types: [conda, pyproject]
        packages:
          - *numpy
  test_python_nx_cugraph:
    common:
      - output_types: [conda, pyproject]
        packages:
          - packaging>=21
            # not needed by nx-cugraph tests, but is required for running networkx tests
          - pytest-mpl
  cugraph_dgl_dev:
    common:
      - output_types: [conda]
        packages:
<<<<<<< HEAD
          - cugraph==24.10.*,>=0.0.0a0
=======
          - *cugraph_unsuffixed
>>>>>>> 4fb6470f
          - pytorch>=2.0
          - pytorch-cuda==11.8
          - dgl>=1.1.0.cu*
  cugraph_pyg_dev:
    common:
      - output_types: [conda]
        packages:
<<<<<<< HEAD
          - cugraph==24.10.*,>=0.0.0a0
=======
          - *cugraph_unsuffixed
>>>>>>> 4fb6470f
          - pytorch>=2.0
          - pytorch-cuda==11.8
          - &tensordict tensordict>=0.1.2
          - pyg>=2.5,<2.6

  depends_on_pytorch:
    common:
      - output_types: [conda]
        packages:
          - &pytorch_unsuffixed pytorch>=2.0,<2.2.0a0

    specific:
      - output_types: [requirements]
        matrices:
          - matrix: {cuda: "12.*"}
            packages:
              - --extra-index-url=https://download.pytorch.org/whl/cu121
          - matrix: {cuda: "11.*"}
            packages:
              - --extra-index-url=https://download.pytorch.org/whl/cu118
          - {matrix: null, packages: null}
      - output_types: [requirements, pyproject]
        matrices:
          - matrix: {cuda: "12.*"}
            packages:
              - &pytorch_pip torch>=2.0,<2.2.0a0
              - *tensordict
          - matrix: {cuda: "11.*"}
            packages:
              - *pytorch_pip
              - *tensordict
          - {matrix: null, packages: [*pytorch_pip, *tensordict]}

  depends_on_pylibwholegraph:
    common:
      - output_types: conda
        packages:
          - *pylibwholegraph_unsuffixed
      - output_types: requirements
        packages:
          # pip recognizes the index as a global option for the requirements.txt file
          - --extra-index-url=https://pypi.nvidia.com
          - --extra-index-url=https://pypi.anaconda.org/rapidsai-wheels-nightly/simple
    specific:
      - output_types: [requirements, pyproject]
        matrices:
          - matrix:
              cuda: "12.*"
              cuda_suffixed: "true"
            packages:
<<<<<<< HEAD
              - pylibwholegraph-cu12==24.10.*,>=0.0.0a0
          - matrix: {cuda: "11.*"}
            packages:
              - pylibwholegraph-cu11==24.10.*,>=0.0.0a0
          - {matrix: null, packages: [*pylibwholegraph_conda]}
=======
              - pylibwholegraph-cu12==24.8.*,>=0.0.0a0
          - matrix:
              cuda: "11.*"
              cuda_suffixed: "true"
            packages:
              - pylibwholegraph-cu11==24.8.*,>=0.0.0a0
          - {matrix: null, packages: [*pylibwholegraph_unsuffixed]}
>>>>>>> 4fb6470f

  depends_on_rmm:
    common:
      - output_types: conda
        packages:
<<<<<<< HEAD
          - &rmm_conda rmm==24.10.*,>=0.0.0a0
=======
          - &rmm_unsuffixed rmm==24.8.*,>=0.0.0a0
>>>>>>> 4fb6470f
      - output_types: requirements
        packages:
          # pip recognizes the index as a global option for the requirements.txt file
          - --extra-index-url=https://pypi.nvidia.com
          - --extra-index-url=https://pypi.anaconda.org/rapidsai-wheels-nightly/simple
    specific:
      - output_types: [requirements, pyproject]
        matrices:
          - matrix:
              cuda: "12.*"
              cuda_suffixed: "true"
            packages:
<<<<<<< HEAD
              - rmm-cu12==24.10.*,>=0.0.0a0
          - matrix: {cuda: "11.*"}
            packages:
              - rmm-cu11==24.10.*,>=0.0.0a0
          - {matrix: null, packages: [*rmm_conda]}
=======
              - rmm-cu12==24.8.*,>=0.0.0a0
          - matrix:
              cuda: "11.*"
              cuda_suffixed: "true"
            packages:
              - rmm-cu11==24.8.*,>=0.0.0a0
          - {matrix: null, packages: [*rmm_unsuffixed]}
>>>>>>> 4fb6470f

  depends_on_cudf:
    common:
      - output_types: conda
        packages:
<<<<<<< HEAD
          - &cudf_conda cudf==24.10.*,>=0.0.0a0
=======
          - &cudf_unsuffixed cudf==24.8.*,>=0.0.0a0
>>>>>>> 4fb6470f
      - output_types: requirements
        packages:
          # pip recognizes the index as a global option for the requirements.txt file
          - --extra-index-url=https://pypi.nvidia.com
          - --extra-index-url=https://pypi.anaconda.org/rapidsai-wheels-nightly/simple
    specific:
      - output_types: [requirements, pyproject]
        matrices:
          - matrix:
              cuda: "12.*"
              cuda_suffixed: "true"
            packages:
<<<<<<< HEAD
              - cudf-cu12==24.10.*,>=0.0.0a0
          - matrix: {cuda: "11.*"}
            packages:
              - cudf-cu11==24.10.*,>=0.0.0a0
          - {matrix: null, packages: [*cudf_conda]}
=======
              - cudf-cu12==24.8.*,>=0.0.0a0
          - matrix:
              cuda: "11.*"
              cuda_suffixed: "true"
            packages:
              - cudf-cu11==24.8.*,>=0.0.0a0
          - {matrix: null, packages: [*cudf_unsuffixed]}
>>>>>>> 4fb6470f

  depends_on_dask_cudf:
    common:
      - output_types: conda
        packages:
<<<<<<< HEAD
          - &dask_cudf_conda dask-cudf==24.10.*,>=0.0.0a0
=======
          - &dask_cudf_unsuffixed dask-cudf==24.8.*,>=0.0.0a0
>>>>>>> 4fb6470f
      - output_types: requirements
        packages:
          # pip recognizes the index as a global option for the requirements.txt file
          - --extra-index-url=https://pypi.nvidia.com
          - --extra-index-url=https://pypi.anaconda.org/rapidsai-wheels-nightly/simple
    specific:
      - output_types: [requirements, pyproject]
        matrices:
          - matrix:
              cuda: "12.*"
              cuda_suffixed: "true"
            packages:
<<<<<<< HEAD
              - dask-cudf-cu12==24.10.*,>=0.0.0a0
          - matrix: {cuda: "11.*"}
            packages:
              - dask-cudf-cu11==24.10.*,>=0.0.0a0
          - {matrix: null, packages: [*dask_cudf_conda]}
=======
              - dask-cudf-cu12==24.8.*,>=0.0.0a0
          - matrix:
              cuda: "11.*"
              cuda_suffixed: "true"
            packages:
              - dask-cudf-cu11==24.8.*,>=0.0.0a0
          - {matrix: null, packages: [*dask_cudf_unsuffixed]}
>>>>>>> 4fb6470f

  depends_on_pylibraft:
    common:
      - output_types: conda
        packages:
<<<<<<< HEAD
          - &pylibraft_conda pylibraft==24.10.*,>=0.0.0a0
=======
          - &pylibraft_unsuffixed pylibraft==24.8.*,>=0.0.0a0
>>>>>>> 4fb6470f
      - output_types: requirements
        packages:
          # pip recognizes the index as a global option for the requirements.txt file
          - --extra-index-url=https://pypi.nvidia.com
          - --extra-index-url=https://pypi.anaconda.org/rapidsai-wheels-nightly/simple
    specific:
      - output_types: [requirements, pyproject]
        matrices:
          - matrix:
              cuda: "12.*"
              cuda_suffixed: "true"
            packages:
<<<<<<< HEAD
              - pylibraft-cu12==24.10.*,>=0.0.0a0
          - matrix: {cuda: "11.*"}
            packages:
              - pylibraft-cu11==24.10.*,>=0.0.0a0
          - {matrix: null, packages: [*pylibraft_conda]}
=======
              - pylibraft-cu12==24.8.*,>=0.0.0a0
          - matrix:
              cuda: "11.*"
              cuda_suffixed: "true"
            packages:
              - pylibraft-cu11==24.8.*,>=0.0.0a0
          - {matrix: null, packages: [*pylibraft_unsuffixed]}
>>>>>>> 4fb6470f

  depends_on_raft_dask:
    common:
      - output_types: conda
        packages:
<<<<<<< HEAD
          - &raft_dask_conda raft-dask==24.10.*,>=0.0.0a0
=======
          - &raft_dask_unsuffixed raft-dask==24.8.*,>=0.0.0a0
>>>>>>> 4fb6470f
      - output_types: requirements
        packages:
          # pip recognizes the index as a global option for the requirements.txt file
          - --extra-index-url=https://pypi.nvidia.com
          - --extra-index-url=https://pypi.anaconda.org/rapidsai-wheels-nightly/simple
    specific:
      - output_types: [requirements, pyproject]
        matrices:
          - matrix:
              cuda: "12.*"
              cuda_suffixed: "true"
            packages:
<<<<<<< HEAD
              - raft-dask-cu12==24.10.*,>=0.0.0a0
          - matrix: {cuda: "11.*"}
            packages:
              - raft-dask-cu11==24.10.*,>=0.0.0a0
          - {matrix: null, packages: [*raft_dask_conda]}
=======
              - raft-dask-cu12==24.8.*,>=0.0.0a0
          - matrix:
              cuda: "11.*"
              cuda_suffixed: "true"
            packages:
              - raft-dask-cu11==24.8.*,>=0.0.0a0
          - {matrix: null, packages: [*raft_dask_unsuffixed]}
>>>>>>> 4fb6470f

  depends_on_pylibcugraph:
    common:
      - output_types: conda
        packages:
<<<<<<< HEAD
          - &pylibcugraph_conda pylibcugraph==24.10.*,>=0.0.0a0
=======
          - &pylibcugraph_unsuffixed pylibcugraph==24.8.*,>=0.0.0a0
>>>>>>> 4fb6470f
      - output_types: requirements
        packages:
          # pip recognizes the index as a global option for the requirements.txt file
          - --extra-index-url=https://pypi.nvidia.com
          - --extra-index-url=https://pypi.anaconda.org/rapidsai-wheels-nightly/simple
    specific:
      - output_types: [requirements, pyproject]
        matrices:
          - matrix:
              cuda: "12.*"
              cuda_suffixed: "true"
            packages:
<<<<<<< HEAD
              - pylibcugraph-cu12==24.10.*,>=0.0.0a0
          - matrix: {cuda: "11.*"}
            packages:
              - pylibcugraph-cu11==24.10.*,>=0.0.0a0
          - {matrix: null, packages: [*pylibcugraph_conda]}
=======
              - pylibcugraph-cu12==24.8.*,>=0.0.0a0
          - matrix:
              cuda: "11.*"
              cuda_suffixed: "true"
            packages:
              - pylibcugraph-cu11==24.8.*,>=0.0.0a0
          - {matrix: null, packages: [*pylibcugraph_unsuffixed]}
>>>>>>> 4fb6470f

  depends_on_pylibcugraphops:
    common:
      - output_types: conda
        packages:
<<<<<<< HEAD
          - &pylibcugraphops_conda pylibcugraphops==24.10.*,>=0.0.0a0
=======
          - &pylibcugraphops_unsuffixed pylibcugraphops==24.8.*,>=0.0.0a0
>>>>>>> 4fb6470f
      - output_types: requirements
        packages:
          # pip recognizes the index as a global option for the requirements.txt file
          - --extra-index-url=https://pypi.nvidia.com
          - --extra-index-url=https://pypi.anaconda.org/rapidsai-wheels-nightly/simple
    specific:
      - output_types: [requirements, pyproject]
        matrices:
          - matrix:
              cuda: "12.*"
              cuda_suffixed: "true"
            packages:
<<<<<<< HEAD
              - pylibcugraphops-cu12==24.10.*,>=0.0.0a0
          - matrix: {cuda: "11.*"}
            packages:
              - pylibcugraphops-cu11==24.10.*,>=0.0.0a0
          - {matrix: null, packages: [*pylibcugraphops_conda]}
=======
              - pylibcugraphops-cu12==24.8.*,>=0.0.0a0
          - matrix:
              cuda: "11.*"
              cuda_suffixed: "true"
            packages:
              - pylibcugraphops-cu11==24.8.*,>=0.0.0a0
          - {matrix: null, packages: [*pylibcugraphops_unsuffixed]}
>>>>>>> 4fb6470f

  depends_on_cupy:
    common:
      - output_types: conda
        packages:
          - cupy>=12.0.0
    # NOTE: This is intentionally not broken into groups by a 'cuda_suffixed' selector like
    #       other packages with -cu{nn}x suffixes in this file.
    #       All RAPIDS wheel builds (including in devcontainers) expect cupy to be suffixed.
    specific:
      - output_types: [requirements, pyproject]
        matrices:
          - matrix: {cuda: "12.*"}
            packages:
              - cupy-cuda12x>=12.0.0
          - matrix: {cuda: "11.*"}
            packages: &cupy_packages_cu11
              - cupy-cuda11x>=12.0.0
          - {matrix: null, packages: *cupy_packages_cu11}<|MERGE_RESOLUTION|>--- conflicted
+++ resolved
@@ -493,11 +493,7 @@
           - requests
           - nccl>=2.9.9
           - ucx-proc=*=gpu
-<<<<<<< HEAD
-          - &ucx_py ucx-py==0.40.*,>=0.0.0a0
-=======
-          - &ucx_py_unsuffixed ucx-py==0.39.*,>=0.0.0a0
->>>>>>> 4fb6470f
+          - &ucx_py_unsuffixed ucx-py==0.40.*,>=0.0.0a0
       - output_types: pyproject
         packages:
             # cudf uses fsspec but is protocol independent. cugraph
@@ -546,11 +542,7 @@
               - &cugraph_cu12 cugraph-cu12==24.10.*,>=0.0.0a0
           - matrix:
             packages:
-<<<<<<< HEAD
-              - &cugraph cugraph==24.10.*,>=0.0.0a0
-=======
-              - &cugraph_unsuffixed cugraph==24.8.*,>=0.0.0a0
->>>>>>> 4fb6470f
+              - &cugraph_unsuffixed cugraph==24.10.*,>=0.0.0a0
   python_run_cugraph_pyg:
     common:
       - output_types: [conda, pyproject]
@@ -587,37 +579,30 @@
           - *numba
           - *numpy
           - *thrift
-<<<<<<< HEAD
+      - output_types: conda
+        packages:
+          - *ucx_py_unsuffixed
+    specific:
       - output_types: pyproject
-        packages:
-          - *cugraph
-          - cugraph-service-client==24.10.*,>=0.0.0a0
-=======
->>>>>>> 4fb6470f
-      - output_types: conda
-        packages:
-          - *ucx_py_unsuffixed
-    specific:
-      - output_types: pyproject
         matrices:
           - matrix:
               cuda: "11.*"
               cuda_suffixed: "true"
             packages:
               - *cugraph_cu11
-              - cugraph-service-client-cu11==24.8.*,>=0.0.0a0
+              - cugraph-service-client-cu11==24.10.*,>=0.0.0a0
               - *ucx_py_cu11
           - matrix:
               cuda: "12.*"
               cuda_suffixed: "true"
             packages:
               - *cugraph_cu12
-              - cugraph-service-client-cu12==24.8.*,>=0.0.0a0
+              - cugraph-service-client-cu12==24.10.*,>=0.0.0a0
               - *ucx_py_cu12
           - matrix:
             packages:
               - *cugraph_unsuffixed
-              - cugraph-service-client==24.8.*,>=0.0.0a0
+              - cugraph-service-client==24.10.*,>=0.0.0a0
               - *ucx_py_unsuffixed
   test_cpp:
     common:
@@ -653,11 +638,7 @@
           - scikit-learn>=0.23.1
       - output_types: [conda]
         packages:
-<<<<<<< HEAD
-          - &pylibwholegraph_conda pylibwholegraph==24.10.*,>=0.0.0a0
-=======
-          - &pylibwholegraph_unsuffixed pylibwholegraph==24.8.*,>=0.0.0a0
->>>>>>> 4fb6470f
+          - &pylibwholegraph_unsuffixed pylibwholegraph==24.10.*,>=0.0.0a0
           - *thrift
   test_python_pylibcugraph:
     common:
@@ -675,11 +656,7 @@
     common:
       - output_types: [conda]
         packages:
-<<<<<<< HEAD
-          - cugraph==24.10.*,>=0.0.0a0
-=======
           - *cugraph_unsuffixed
->>>>>>> 4fb6470f
           - pytorch>=2.0
           - pytorch-cuda==11.8
           - dgl>=1.1.0.cu*
@@ -687,11 +664,7 @@
     common:
       - output_types: [conda]
         packages:
-<<<<<<< HEAD
-          - cugraph==24.10.*,>=0.0.0a0
-=======
           - *cugraph_unsuffixed
->>>>>>> 4fb6470f
           - pytorch>=2.0
           - pytorch-cuda==11.8
           - &tensordict tensordict>=0.1.2
@@ -742,31 +715,19 @@
               cuda: "12.*"
               cuda_suffixed: "true"
             packages:
-<<<<<<< HEAD
               - pylibwholegraph-cu12==24.10.*,>=0.0.0a0
-          - matrix: {cuda: "11.*"}
+          - matrix:
+              cuda: "11.*"
+              cuda_suffixed: "true"
             packages:
               - pylibwholegraph-cu11==24.10.*,>=0.0.0a0
-          - {matrix: null, packages: [*pylibwholegraph_conda]}
-=======
-              - pylibwholegraph-cu12==24.8.*,>=0.0.0a0
-          - matrix:
-              cuda: "11.*"
-              cuda_suffixed: "true"
-            packages:
-              - pylibwholegraph-cu11==24.8.*,>=0.0.0a0
           - {matrix: null, packages: [*pylibwholegraph_unsuffixed]}
->>>>>>> 4fb6470f
 
   depends_on_rmm:
     common:
       - output_types: conda
         packages:
-<<<<<<< HEAD
-          - &rmm_conda rmm==24.10.*,>=0.0.0a0
-=======
-          - &rmm_unsuffixed rmm==24.8.*,>=0.0.0a0
->>>>>>> 4fb6470f
+          - &rmm_unsuffixed rmm==24.10.*,>=0.0.0a0
       - output_types: requirements
         packages:
           # pip recognizes the index as a global option for the requirements.txt file
@@ -779,31 +740,19 @@
               cuda: "12.*"
               cuda_suffixed: "true"
             packages:
-<<<<<<< HEAD
               - rmm-cu12==24.10.*,>=0.0.0a0
-          - matrix: {cuda: "11.*"}
+          - matrix:
+              cuda: "11.*"
+              cuda_suffixed: "true"
             packages:
               - rmm-cu11==24.10.*,>=0.0.0a0
-          - {matrix: null, packages: [*rmm_conda]}
-=======
-              - rmm-cu12==24.8.*,>=0.0.0a0
-          - matrix:
-              cuda: "11.*"
-              cuda_suffixed: "true"
-            packages:
-              - rmm-cu11==24.8.*,>=0.0.0a0
           - {matrix: null, packages: [*rmm_unsuffixed]}
->>>>>>> 4fb6470f
 
   depends_on_cudf:
     common:
       - output_types: conda
         packages:
-<<<<<<< HEAD
-          - &cudf_conda cudf==24.10.*,>=0.0.0a0
-=======
-          - &cudf_unsuffixed cudf==24.8.*,>=0.0.0a0
->>>>>>> 4fb6470f
+          - &cudf_unsuffixed cudf==24.10.*,>=0.0.0a0
       - output_types: requirements
         packages:
           # pip recognizes the index as a global option for the requirements.txt file
@@ -816,31 +765,19 @@
               cuda: "12.*"
               cuda_suffixed: "true"
             packages:
-<<<<<<< HEAD
               - cudf-cu12==24.10.*,>=0.0.0a0
-          - matrix: {cuda: "11.*"}
+          - matrix:
+              cuda: "11.*"
+              cuda_suffixed: "true"
             packages:
               - cudf-cu11==24.10.*,>=0.0.0a0
-          - {matrix: null, packages: [*cudf_conda]}
-=======
-              - cudf-cu12==24.8.*,>=0.0.0a0
-          - matrix:
-              cuda: "11.*"
-              cuda_suffixed: "true"
-            packages:
-              - cudf-cu11==24.8.*,>=0.0.0a0
           - {matrix: null, packages: [*cudf_unsuffixed]}
->>>>>>> 4fb6470f
 
   depends_on_dask_cudf:
     common:
       - output_types: conda
         packages:
-<<<<<<< HEAD
-          - &dask_cudf_conda dask-cudf==24.10.*,>=0.0.0a0
-=======
-          - &dask_cudf_unsuffixed dask-cudf==24.8.*,>=0.0.0a0
->>>>>>> 4fb6470f
+          - &dask_cudf_unsuffixed dask-cudf==24.10.*,>=0.0.0a0
       - output_types: requirements
         packages:
           # pip recognizes the index as a global option for the requirements.txt file
@@ -853,31 +790,19 @@
               cuda: "12.*"
               cuda_suffixed: "true"
             packages:
-<<<<<<< HEAD
               - dask-cudf-cu12==24.10.*,>=0.0.0a0
-          - matrix: {cuda: "11.*"}
+          - matrix:
+              cuda: "11.*"
+              cuda_suffixed: "true"
             packages:
               - dask-cudf-cu11==24.10.*,>=0.0.0a0
-          - {matrix: null, packages: [*dask_cudf_conda]}
-=======
-              - dask-cudf-cu12==24.8.*,>=0.0.0a0
-          - matrix:
-              cuda: "11.*"
-              cuda_suffixed: "true"
-            packages:
-              - dask-cudf-cu11==24.8.*,>=0.0.0a0
           - {matrix: null, packages: [*dask_cudf_unsuffixed]}
->>>>>>> 4fb6470f
 
   depends_on_pylibraft:
     common:
       - output_types: conda
         packages:
-<<<<<<< HEAD
-          - &pylibraft_conda pylibraft==24.10.*,>=0.0.0a0
-=======
-          - &pylibraft_unsuffixed pylibraft==24.8.*,>=0.0.0a0
->>>>>>> 4fb6470f
+          - &pylibraft_unsuffixed pylibraft==24.10.*,>=0.0.0a0
       - output_types: requirements
         packages:
           # pip recognizes the index as a global option for the requirements.txt file
@@ -890,31 +815,19 @@
               cuda: "12.*"
               cuda_suffixed: "true"
             packages:
-<<<<<<< HEAD
               - pylibraft-cu12==24.10.*,>=0.0.0a0
-          - matrix: {cuda: "11.*"}
+          - matrix:
+              cuda: "11.*"
+              cuda_suffixed: "true"
             packages:
               - pylibraft-cu11==24.10.*,>=0.0.0a0
-          - {matrix: null, packages: [*pylibraft_conda]}
-=======
-              - pylibraft-cu12==24.8.*,>=0.0.0a0
-          - matrix:
-              cuda: "11.*"
-              cuda_suffixed: "true"
-            packages:
-              - pylibraft-cu11==24.8.*,>=0.0.0a0
           - {matrix: null, packages: [*pylibraft_unsuffixed]}
->>>>>>> 4fb6470f
 
   depends_on_raft_dask:
     common:
       - output_types: conda
         packages:
-<<<<<<< HEAD
-          - &raft_dask_conda raft-dask==24.10.*,>=0.0.0a0
-=======
-          - &raft_dask_unsuffixed raft-dask==24.8.*,>=0.0.0a0
->>>>>>> 4fb6470f
+          - &raft_dask_unsuffixed raft-dask==24.10.*,>=0.0.0a0
       - output_types: requirements
         packages:
           # pip recognizes the index as a global option for the requirements.txt file
@@ -927,31 +840,19 @@
               cuda: "12.*"
               cuda_suffixed: "true"
             packages:
-<<<<<<< HEAD
               - raft-dask-cu12==24.10.*,>=0.0.0a0
-          - matrix: {cuda: "11.*"}
+          - matrix:
+              cuda: "11.*"
+              cuda_suffixed: "true"
             packages:
               - raft-dask-cu11==24.10.*,>=0.0.0a0
-          - {matrix: null, packages: [*raft_dask_conda]}
-=======
-              - raft-dask-cu12==24.8.*,>=0.0.0a0
-          - matrix:
-              cuda: "11.*"
-              cuda_suffixed: "true"
-            packages:
-              - raft-dask-cu11==24.8.*,>=0.0.0a0
           - {matrix: null, packages: [*raft_dask_unsuffixed]}
->>>>>>> 4fb6470f
 
   depends_on_pylibcugraph:
     common:
       - output_types: conda
         packages:
-<<<<<<< HEAD
-          - &pylibcugraph_conda pylibcugraph==24.10.*,>=0.0.0a0
-=======
-          - &pylibcugraph_unsuffixed pylibcugraph==24.8.*,>=0.0.0a0
->>>>>>> 4fb6470f
+          - &pylibcugraph_unsuffixed pylibcugraph==24.10.*,>=0.0.0a0
       - output_types: requirements
         packages:
           # pip recognizes the index as a global option for the requirements.txt file
@@ -964,31 +865,19 @@
               cuda: "12.*"
               cuda_suffixed: "true"
             packages:
-<<<<<<< HEAD
               - pylibcugraph-cu12==24.10.*,>=0.0.0a0
-          - matrix: {cuda: "11.*"}
+          - matrix:
+              cuda: "11.*"
+              cuda_suffixed: "true"
             packages:
               - pylibcugraph-cu11==24.10.*,>=0.0.0a0
-          - {matrix: null, packages: [*pylibcugraph_conda]}
-=======
-              - pylibcugraph-cu12==24.8.*,>=0.0.0a0
-          - matrix:
-              cuda: "11.*"
-              cuda_suffixed: "true"
-            packages:
-              - pylibcugraph-cu11==24.8.*,>=0.0.0a0
           - {matrix: null, packages: [*pylibcugraph_unsuffixed]}
->>>>>>> 4fb6470f
 
   depends_on_pylibcugraphops:
     common:
       - output_types: conda
         packages:
-<<<<<<< HEAD
-          - &pylibcugraphops_conda pylibcugraphops==24.10.*,>=0.0.0a0
-=======
-          - &pylibcugraphops_unsuffixed pylibcugraphops==24.8.*,>=0.0.0a0
->>>>>>> 4fb6470f
+          - &pylibcugraphops_unsuffixed pylibcugraphops==24.10.*,>=0.0.0a0
       - output_types: requirements
         packages:
           # pip recognizes the index as a global option for the requirements.txt file
@@ -1001,21 +890,13 @@
               cuda: "12.*"
               cuda_suffixed: "true"
             packages:
-<<<<<<< HEAD
               - pylibcugraphops-cu12==24.10.*,>=0.0.0a0
-          - matrix: {cuda: "11.*"}
+          - matrix:
+              cuda: "11.*"
+              cuda_suffixed: "true"
             packages:
               - pylibcugraphops-cu11==24.10.*,>=0.0.0a0
-          - {matrix: null, packages: [*pylibcugraphops_conda]}
-=======
-              - pylibcugraphops-cu12==24.8.*,>=0.0.0a0
-          - matrix:
-              cuda: "11.*"
-              cuda_suffixed: "true"
-            packages:
-              - pylibcugraphops-cu11==24.8.*,>=0.0.0a0
           - {matrix: null, packages: [*pylibcugraphops_unsuffixed]}
->>>>>>> 4fb6470f
 
   depends_on_cupy:
     common:
