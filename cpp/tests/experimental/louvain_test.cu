/*
 * Copyright (c) 2020, NVIDIA CORPORATION.
 *
 * Licensed under the Apache License, Version 2.0 (the "License");
 * you may not use this file except in compliance with the License.
 * You may obtain a copy of the License at
 *
 *     http://www.apache.org/licenses/LICENSE-2.0
 *
 * Unless required by applicable law or agreed to in writing, software
 * distributed under the License is distributed on an "AS IS" BASIS,
 * WITHOUT WARRANTIES OR CONDITIONS OF ANY KIND, either express or implied.
 * See the License for the specific language governin_from_mtxg permissions and
 * limitations under the License.
 */

#include <utilities/base_fixture.hpp>
#include <utilities/test_utilities.hpp>

<<<<<<< HEAD
=======
#include <raft/cudart_utils.h>
#include <raft/handle.hpp>
#include <rmm/mr/device/cuda_memory_resource.hpp>

// "FIXME": remove this check
//
// Disable louvain(experimental::graph_view_t,...)
// versions for GPU architectures < 700
// (cuco/static_map.cuh depends on features not supported on or before Pascal)
//
>>>>>>> 7cbfdedc
#if defined(__CUDA_ARCH__) && __CUDA_ARCH__ < 700
#include <experimental/graph.hpp>
#else
#include <experimental/louvain.cuh>
#endif

#include <algorithms.hpp>

#include <raft/cudart_utils.h>
#include <raft/handle.hpp>
#include <rmm/mr/device/cuda_memory_resource.hpp>

#include <gtest/gtest.h>

#include <algorithm>
#include <iterator>
#include <limits>
#include <numeric>
#include <vector>

typedef struct Louvain_Usecase_t {
  std::string graph_file_full_path{};
  bool test_weighted{false};

  Louvain_Usecase_t(std::string const& graph_file_path, bool test_weighted)
    : test_weighted(test_weighted)
  {
    if ((graph_file_path.length() > 0) && (graph_file_path[0] != '/')) {
      graph_file_full_path = cugraph::test::get_rapids_dataset_root_dir() + "/" + graph_file_path;
    } else {
      graph_file_full_path = graph_file_path;
    }
  };
} Louvain_Usecase;

class Tests_Louvain : public ::testing::TestWithParam<Louvain_Usecase> {
 public:
  Tests_Louvain() {}
  static void SetupTestCase() {}
  static void TearDownTestCase() {}

  virtual void SetUp() {}
  virtual void TearDown() {}

  template <typename vertex_t, typename edge_t, typename weight_t, typename result_t>
  void run_current_test(Louvain_Usecase const& configuration)
  {
#if defined(__CUDA_ARCH__) && __CUDA_ARCH__ < 700
    CUGRAPH_FAIL("Louvain not supported on Pascal and older architectures");
#else
    raft::handle_t handle{};

    std::cout << "read graph file: " << configuration.graph_file_full_path << std::endl;

    auto graph =
      cugraph::test::read_graph_from_matrix_market_file<vertex_t, edge_t, weight_t, false>(
        handle, configuration.graph_file_full_path, configuration.test_weighted);

    auto graph_view = graph.view();

    louvain(graph_view);
#endif
  }

  template <typename graph_t>
  void louvain(graph_t const& graph_view)
  {
    using vertex_t = typename graph_t::vertex_type;
    using weight_t = typename graph_t::weight_type;

    raft::handle_t handle{};

    rmm::device_vector<vertex_t> clustering_v(graph_view.get_number_of_local_vertices());
    size_t level;
    weight_t modularity;

    std::tie(level, modularity) =
      cugraph::louvain(handle, graph_view, clustering_v.data().get(), size_t{100}, weight_t{1});

    CUDA_TRY(cudaDeviceSynchronize());  // for consistent performance measurement

    std::cout << "level = " << level << std::endl;
    std::cout << "modularity = " << modularity << std::endl;
  }
};

// FIXME: add tests for type combinations
TEST_P(Tests_Louvain, CheckInt32Int32FloatFloat)
{
  run_current_test<int32_t, int32_t, float, float>(GetParam());
}

INSTANTIATE_TEST_CASE_P(simple_test,
                        Tests_Louvain,
                        ::testing::Values(Louvain_Usecase("test/datasets/karate.mtx", true)
#if 0
			,
                                          Louvain_Usecase("test/datasets/web-Google.mtx", true),
                                          Louvain_Usecase("test/datasets/ljournal-2008.mtx", true),
                                          Louvain_Usecase("test/datasets/webbase-1M.mtx", true)
#endif
                                            ));

CUGRAPH_TEST_PROGRAM_MAIN()<|MERGE_RESOLUTION|>--- conflicted
+++ resolved
@@ -17,8 +17,6 @@
 #include <utilities/base_fixture.hpp>
 #include <utilities/test_utilities.hpp>
 
-<<<<<<< HEAD
-=======
 #include <raft/cudart_utils.h>
 #include <raft/handle.hpp>
 #include <rmm/mr/device/cuda_memory_resource.hpp>
@@ -29,7 +27,6 @@
 // versions for GPU architectures < 700
 // (cuco/static_map.cuh depends on features not supported on or before Pascal)
 //
->>>>>>> 7cbfdedc
 #if defined(__CUDA_ARCH__) && __CUDA_ARCH__ < 700
 #include <experimental/graph.hpp>
 #else
@@ -77,9 +74,6 @@
   template <typename vertex_t, typename edge_t, typename weight_t, typename result_t>
   void run_current_test(Louvain_Usecase const& configuration)
   {
-#if defined(__CUDA_ARCH__) && __CUDA_ARCH__ < 700
-    CUGRAPH_FAIL("Louvain not supported on Pascal and older architectures");
-#else
     raft::handle_t handle{};
 
     std::cout << "read graph file: " << configuration.graph_file_full_path << std::endl;
@@ -91,7 +85,6 @@
     auto graph_view = graph.view();
 
     louvain(graph_view);
-#endif
   }
 
   template <typename graph_t>
