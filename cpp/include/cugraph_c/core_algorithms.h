--- conflicted
+++ resolved
@@ -71,15 +71,8 @@
  *
  * @param [in]  handle       Handle for accessing resources
  * @param [in]  graph        Pointer to graph
-<<<<<<< HEAD
- * @param [in]  degree_type  Flag indicating the degree type. Wether the core number
-                             computation should be based off incoming edges, outgoing edges or
-                             both
- * @param [in] do_expensive_check A flag to run expensive checks for input arguments (if set to
-=======
  * @param [in]  degree_type  Compute core_number using in, out or both in and out edges
  * @param [in]  do_expensive_check A flag to run expensive checks for input arguments (if set to
->>>>>>> 87171624
  * `true`).
  * @param [out] result       Opaque pointer to paths results
  * @param [out] error        Pointer to an error object storing details of any error.  Will
