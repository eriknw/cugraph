--- conflicted
+++ resolved
@@ -247,14 +247,9 @@
     "${CMAKE_CUDA_IMPLICIT_LINK_DIRECTORIES}")
 
 add_library(cugraph SHARED
-<<<<<<< HEAD
     src/db/db_object.cu
 #    src/utilities/grmat.cu
-=======
-	src/db/db_object.cu
 	src/db/db_operators.cu
-    src/utilities/grmat.cu
->>>>>>> c8e137ab
     src/utilities/degree.cu
     src/utilities/cusparse_helper.cu
     src/structure/cugraph.cu
