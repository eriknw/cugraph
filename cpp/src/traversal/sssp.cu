/*
 * Copyright (c) 2019, NVIDIA CORPORATION.
 *
 * Licensed under the Apache License, Version 2.0 (the "License");
 * you may not use this file except in compliance with the License.
 * You may obtain a copy of the License at
 *
 *     http://www.apache.org/licenses/LICENSE-2.0
 *
 * Unless required by applicable law or agreed to in writing, software
 * distributed under the License is distributed on an "AS IS" BASIS,
 * WITHOUT WARRANTIES OR CONDITIONS OF ANY KIND, either express or implied.
 * See the License for the specific language governing permissions and
 * limitations under the License.
 */

// Author: Prasun Gera pgera@nvidia.com

#include <cugraph.h>
#include <rmm_utils.h>
#include <algorithm>

#include "traversal_common.cuh"
#include "sssp.cuh"
#include "sssp_kernels.cuh"
#include "utilities/error_utils.h"

namespace cugraph { 
namespace detail {

template <typename IndexType, typename DistType>
void SSSP<IndexType, DistType>::setup() {
  // Working data
  // Each vertex can be in the frontier at most once
  ALLOC_TRY(&frontier, n * sizeof(IndexType), nullptr);
  ALLOC_TRY(&new_frontier, n * sizeof(IndexType), nullptr);

  // size of bitmaps for vertices
  vertices_bmap_size = (n / (8 * sizeof(int)) + 1);

  // size of bitmaps for edges
  edges_bmap_size = (nnz / (8 * sizeof(int)) + 1);

  // ith bit of isolated_bmap is set <=> degree of ith vertex = 0
  ALLOC_TRY(&isolated_bmap, sizeof(int) * vertices_bmap_size, nullptr);

  // Allocate buffer for data that need to be reset every iteration
  iter_buffer_size =
      sizeof(int) * (edges_bmap_size + vertices_bmap_size) + sizeof(IndexType);
  ALLOC_TRY(&iter_buffer, iter_buffer_size, nullptr);
  // ith bit of relaxed_edges_bmap <=> ith edge was relaxed
  relaxed_edges_bmap = (int*)iter_buffer;
  // ith bit of next_frontier_bmap <=> vertex is active in the next frontier
  next_frontier_bmap = (int*)iter_buffer + edges_bmap_size;
  // num vertices in the next frontier
  d_new_frontier_cnt = next_frontier_bmap + vertices_bmap_size;

  // vertices_degree[i] = degree of vertex i
  ALLOC_TRY(&vertex_degree, sizeof(IndexType) * n, nullptr);

  // Cub working data
  traversal::cub_exclusive_sum_alloc(
      n + 1, d_cub_exclusive_sum_storage, cub_exclusive_sum_storage_bytes);

  // frontier_vertex_degree[i] is the degree of vertex frontier[i]
  ALLOC_TRY(&frontier_vertex_degree, n * sizeof(IndexType), nullptr);

  // exclusive sum of frontier_vertex_degree
  ALLOC_TRY(&exclusive_sum_frontier_vertex_degree,
            (n + 1) * sizeof(IndexType),
            nullptr);

  // We use buckets of edges (32 edges per bucket for now, see exact macro in
  // sssp_kernels). frontier_vertex_degree_buckets_offsets[i] is the index k
  // such as frontier[k] is the source of the first edge of the bucket
  // See top down kernels for more details
  size_t bucket_off_size =
      ((nnz / TOP_DOWN_EXPAND_DIMX + 1) * NBUCKETS_PER_BLOCK + 2) *
      sizeof(IndexType);
  ALLOC_TRY(&exclusive_sum_frontier_vertex_buckets_offsets,
            bucket_off_size,
            nullptr);

  // Repurpose d_new_frontier_cnt temporarily
  IndexType* d_nisolated = d_new_frontier_cnt;
  cudaMemsetAsync(d_nisolated, 0, sizeof(IndexType), stream);

  // Computing isolated_bmap
  // Only dependent on graph - not source vertex - done once
  traversal::flag_isolated_vertices(
      n, isolated_bmap, row_offsets, vertex_degree, d_nisolated, stream);

  cudaMemcpyAsync(&nisolated,
                  d_nisolated,
                  sizeof(IndexType),
                  cudaMemcpyDeviceToHost,
                  stream);

  // We need nisolated to be ready to use
  // nisolated is the number of isolated (zero out-degree) vertices
  cudaStreamSynchronize(stream);
}

template <typename IndexType, typename DistType>
void SSSP<IndexType, DistType>::configure(DistType* _distances,
                                          IndexType* _predecessors,
                                          int* _edge_mask) {
  distances = _distances;
  predecessors = _predecessors;
  edge_mask = _edge_mask;

  useEdgeMask = (edge_mask != NULL);
  computeDistances = (distances != NULL);
  computePredecessors = (predecessors != NULL);

  // We need distances for SSSP even if the caller doesn't need them
  if (!computeDistances)
    ALLOC_TRY(&distances, n * sizeof(DistType), nullptr);
  // Need next_distances in either case
  ALLOC_TRY(&next_distances, n * sizeof(DistType), nullptr);
}

template <typename IndexType, typename DistType>
gdf_error SSSP<IndexType, DistType>::traverse(IndexType source_vertex) {
  // Init distances to infinities
  traversal::fill_vec(distances, n, traversal::vec_t<DistType>::max, stream);
  traversal::fill_vec(
      next_distances, n, traversal::vec_t<DistType>::max, stream);

  // If needed, set all predecessors to non-existent (-1)
  if (computePredecessors) {
    cudaMemsetAsync(predecessors, -1, n * sizeof(IndexType), stream);
  }

  //
  // Initial frontier
  //

  cudaMemsetAsync(&distances[source_vertex], 0, sizeof(DistType), stream);
  cudaMemsetAsync(&next_distances[source_vertex], 0, sizeof(DistType), stream);

  int current_isolated_bmap_source_vert = 0;

  cudaMemcpyAsync(&current_isolated_bmap_source_vert,
                  &isolated_bmap[source_vertex / INT_SIZE],
                  sizeof(int),
                  cudaMemcpyDeviceToHost);

  // We need current_isolated_bmap_source_vert
  cudaStreamSynchronize(stream);

  int m = (1 << (source_vertex % INT_SIZE));

  // If source is isolated (zero outdegree), we are done
  if ((m & current_isolated_bmap_source_vert)) {
    // Init distances and predecessors are done; stream is synchronized
    return GDF_SUCCESS;
  }

  // Adding source_vertex to init frontier
  cudaMemcpyAsync(&frontier[0],
                  &source_vertex,
                  sizeof(IndexType),
                  cudaMemcpyHostToDevice,
                  stream);

  // Number of vertices in the frontier and number of out-edges from the
  // frontier
  IndexType mf, nf;
  nf = 1;
  int iters = 0;

  while (nf > 0) {
    // Typical pre-top down workflow. set_frontier_degree + exclusive-scan
    traversal::set_frontier_degree(
        frontier_vertex_degree, frontier, vertex_degree, nf, stream);

    traversal::exclusive_sum(d_cub_exclusive_sum_storage,
                             cub_exclusive_sum_storage_bytes,
                             frontier_vertex_degree,
                             exclusive_sum_frontier_vertex_degree,
                             nf + 1,
                             stream);

    cudaMemcpyAsync(&mf,
                    &exclusive_sum_frontier_vertex_degree[nf],
                    sizeof(IndexType),
                    cudaMemcpyDeviceToHost,
                    stream);

    // We need mf to know the next kernel's launch dims
    cudaStreamSynchronize(stream);

    traversal::compute_bucket_offsets(
        exclusive_sum_frontier_vertex_degree,
        exclusive_sum_frontier_vertex_buckets_offsets,
        nf,
        mf,
        stream);

    // Reset the transient structures to 0
    cudaMemsetAsync(iter_buffer, 0, iter_buffer_size, stream);

    sssp_kernels::frontier_expand(
        row_offsets,
        col_indices,
        edge_weights,
        frontier,
        nf,
        mf,
        new_frontier,
        d_new_frontier_cnt,
        exclusive_sum_frontier_vertex_degree,
        exclusive_sum_frontier_vertex_buckets_offsets,
        distances,
        next_distances,
        predecessors,
        edge_mask,
        next_frontier_bmap,
        relaxed_edges_bmap,
        isolated_bmap,
        stream);

    cudaMemcpyAsync(&nf,
                    d_new_frontier_cnt,
                    sizeof(IndexType),
                    cudaMemcpyDeviceToHost,
                    stream);

    // Copy next_distances to distances
    cudaMemcpyAsync(distances,
                    next_distances,
                    n * sizeof(DistType),
                    cudaMemcpyDeviceToDevice,
                    stream);

    CUDA_CHECK_LAST();

    // We need nf for the loop
    cudaStreamSynchronize(stream);

    // Swap frontiers
    IndexType* tmp = frontier;
    frontier = new_frontier;
    new_frontier = tmp;
    iters++;

    if (iters > n) {
      // Bail out. Got a graph with a negative cycle
      std::cerr << "ERROR: Max iterations exceeded. Check the graph for "
                   "negative weight cycles\n";
      return GDF_INVALID_API_CALL;
    }
  }
  return GDF_SUCCESS;
}

template <typename IndexType, typename DistType>
void SSSP<IndexType, DistType>::clean() {
  // the vectors have a destructor that takes care of cleaning
  ALLOC_FREE_TRY(frontier, nullptr);
  ALLOC_FREE_TRY(new_frontier, nullptr);
  ALLOC_FREE_TRY(isolated_bmap, nullptr);
  ALLOC_FREE_TRY(vertex_degree, nullptr);
  ALLOC_FREE_TRY(d_cub_exclusive_sum_storage, nullptr);
  ALLOC_FREE_TRY(frontier_vertex_degree, nullptr);
  ALLOC_FREE_TRY(exclusive_sum_frontier_vertex_degree, nullptr);
  ALLOC_FREE_TRY(exclusive_sum_frontier_vertex_buckets_offsets, nullptr);
  ALLOC_FREE_TRY(iter_buffer, nullptr);

  // Distances were working data
  if (!computeDistances)
    ALLOC_FREE_TRY(distances, nullptr);

  // next_distances were working data
  ALLOC_FREE_TRY(next_distances, nullptr);
}

} } //namespace

/**
 * ---------------------------------------------------------------------------*
 * @brief Native sssp with predecessors
 *
 * @file sssp.cu
 * --------------------------------------------------------------------------*/

gdf_error gdf_sssp(gdf_graph* gdf_G,
                   gdf_column* sssp_distances,
                   gdf_column* predecessors,
                   const int source_vert) {
<<<<<<< HEAD

  GDF_REQUIRE(gdf_G->adjList != nullptr, GDF_INVALID_API_CALL);
=======
  CUGRAPH_EXPECTS(gdf_G, "Invalid API parameter");
  CUGRAPH_EXPECTS(gdf_G->adjList || gdf_G->edgeList, "Invalid API parameter");
  CUGRAPH_EXPECTS(source_vert >= 0, "Invalid API parameter");
>>>>>>> 82ee5b39

  void *sssp_dist_ptr, *pred_ptr;
  // NOTE: gdf_column struct doesn't have a default constructor. So we can get
  // garbage values for member fields. Right now, it's the caller's
  // responsibility to ensure that the fields are initialised if the gdf_column
  // ptr is not null
  sssp_dist_ptr = (sssp_distances && sssp_distances->size)
      ? sssp_distances->data
      : nullptr;
  pred_ptr =
      (predecessors && predecessors->size) ? predecessors->data : nullptr;

  CUGRAPH_EXPECTS(sssp_dist_ptr || pred_ptr, "Invalid API parameter");

  if (sssp_dist_ptr) {
    CUGRAPH_EXPECTS(!sssp_distances->valid, "Column must be valid");
    // Integral types are possible, but we don't want to deal with overflow
    // conditions right now
    CUGRAPH_EXPECTS(sssp_distances->dtype == GDF_FLOAT32 ||
                    sssp_distances->dtype == GDF_FLOAT64,
                "Invalid API parameter");
  }
<<<<<<< HEAD
  GDF_REQUIRE(gdf_G->adjList->offsets->dtype == GDF_INT32,
              GDF_UNSUPPORTED_DTYPE);
  GDF_REQUIRE(gdf_G->adjList->indices->dtype == GDF_INT32,
              GDF_UNSUPPORTED_DTYPE);
=======

  gdf_error err = gdf_add_adj_list(gdf_G);
  if (err != GDF_SUCCESS)
    return err;

  CUGRAPH_EXPECTS(gdf_G->adjList->offsets->dtype == GDF_INT32,
              "Unsupported data type");
  CUGRAPH_EXPECTS(gdf_G->adjList->indices->dtype == GDF_INT32,
              "Unsupported data type");
  CUGRAPH_EXPECTS(source_vert < gdf_G->adjList->offsets->size - 1,
              "Invalid API parameter");
>>>>>>> 82ee5b39

  if (pred_ptr)
    CUGRAPH_EXPECTS(predecessors->dtype == gdf_G->adjList->indices->dtype,
                "Unsupported data type");

  if (sssp_dist_ptr)
    CUGRAPH_EXPECTS(gdf_G->adjList->offsets->size - 1 <= sssp_distances->size,
                "Invalid API parameter");

  if (!gdf_G->adjList->edge_data) {
    // Generate unit weights

    // TODO: This should fallback to BFS, but for now it'll go through the
    // SSSP path since BFS needs the directed flag, which should not be
    // necessary for the SSSP API. We can pass directed to the BFS call, but
    // BFS also does only integer distances right now whereas we need float or
    // double

    void* d_edge_data;
    gdf_G->adjList->edge_data = new gdf_column;
    cudaStream_t stream{nullptr};

    // If distances array is given and is double, generate the weights in
    // double
    if (sssp_dist_ptr && sssp_distances->dtype == GDF_FLOAT64) {
      std::vector<double> h_edge_data(gdf_G->adjList->indices->size, 1.0);
      size_t edge_data_size = sizeof(double) * h_edge_data.size();
      ALLOC_TRY((void**)&d_edge_data, edge_data_size, stream);
      CUDA_TRY(cudaMemcpy(d_edge_data,
                          &h_edge_data[0],
                          edge_data_size,
                          cudaMemcpyHostToDevice));
      gdf_column_view(gdf_G->adjList->edge_data,
                      d_edge_data,
                      nullptr,
                      gdf_G->adjList->indices->size,
                      GDF_FLOAT64);

    } else {
      // Else generate float
      std::vector<float> h_edge_data(gdf_G->adjList->indices->size, 1.0);
      size_t edge_data_size = sizeof(float) * h_edge_data.size();
      ALLOC_TRY((void**)&d_edge_data, edge_data_size, stream);
      CUDA_TRY(cudaMemcpy(d_edge_data,
                          &h_edge_data[0],
                          edge_data_size,
                          cudaMemcpyHostToDevice));
      gdf_column_view(gdf_G->adjList->edge_data,
                      d_edge_data,
                      nullptr,
                      gdf_G->adjList->indices->size,
                      GDF_FLOAT32);
    }
  } else {
    // Got weighted graph
    CUGRAPH_EXPECTS(
        gdf_G->adjList->edge_data->size == gdf_G->adjList->indices->size,
        "Invalid API parameter");

    CUGRAPH_EXPECTS(gdf_G->adjList->edge_data->dtype == GDF_FLOAT32 ||
                    gdf_G->adjList->edge_data->dtype == GDF_FLOAT64,
                "Invalid API parameter");

    if (sssp_dist_ptr)
      CUGRAPH_EXPECTS(gdf_G->adjList->edge_data->dtype == sssp_distances->dtype,
                  "Unsupported data type");

    // SSSP is not defined for graphs with negative weight cycles
    // Warn user about any negative edges
    if (gdf_G->prop && gdf_G->prop->has_negative_edges == GDF_PROP_TRUE)
      std::cerr << "WARN: The graph has negative weight edges. SSSP will not "
                   "converge if the graph has negative weight cycles\n";
  }

  int n = gdf_G->adjList->offsets->size - 1;
  int e = gdf_G->adjList->indices->size;
  int* offsets_ptr = (int*)gdf_G->adjList->offsets->data;
  int* indices_ptr = (int*)gdf_G->adjList->indices->data;

  void* edge_weights_ptr = static_cast<void*>(gdf_G->adjList->edge_data->data);
  gdf_error ret;

  if (gdf_G->adjList->edge_data->dtype == GDF_FLOAT32) {
    cugraph::detail::SSSP<int, float> sssp(
        n, e, offsets_ptr, indices_ptr, static_cast<float*>(edge_weights_ptr));

    sssp.configure(static_cast<float*>(sssp_dist_ptr),
                   static_cast<int*>(pred_ptr),
                   nullptr);

    ret = sssp.traverse(source_vert);
  } else if (gdf_G->adjList->edge_data->dtype == GDF_FLOAT64) {
    cugraph::detail::SSSP<int, double> sssp(n,
                                    e,
                                    offsets_ptr,
                                    indices_ptr,
                                    static_cast<double*>(edge_weights_ptr));

    sssp.configure(static_cast<double*>(sssp_dist_ptr),
                   static_cast<int*>(pred_ptr),
                   nullptr);

    ret = sssp.traverse(source_vert);
  } else {
    CUGRAPH_EXPECTS(gdf_G->adjList->edge_data->dtype == GDF_FLOAT32 ||
                    gdf_G->adjList->edge_data->dtype == GDF_FLOAT64,
                "Invalid API parameter");
  }

  return ret;
}<|MERGE_RESOLUTION|>--- conflicted
+++ resolved
@@ -289,14 +289,8 @@
                    gdf_column* sssp_distances,
                    gdf_column* predecessors,
                    const int source_vert) {
-<<<<<<< HEAD
-
-  GDF_REQUIRE(gdf_G->adjList != nullptr, GDF_INVALID_API_CALL);
-=======
-  CUGRAPH_EXPECTS(gdf_G, "Invalid API parameter");
-  CUGRAPH_EXPECTS(gdf_G->adjList || gdf_G->edgeList, "Invalid API parameter");
-  CUGRAPH_EXPECTS(source_vert >= 0, "Invalid API parameter");
->>>>>>> 82ee5b39
+
+  CUGRAPH_EXPECTS(gdf_G->adjList != nullptr, "Invalid API parameter");
 
   void *sssp_dist_ptr, *pred_ptr;
   // NOTE: gdf_column struct doesn't have a default constructor. So we can get
@@ -319,24 +313,11 @@
                     sssp_distances->dtype == GDF_FLOAT64,
                 "Invalid API parameter");
   }
-<<<<<<< HEAD
-  GDF_REQUIRE(gdf_G->adjList->offsets->dtype == GDF_INT32,
-              GDF_UNSUPPORTED_DTYPE);
-  GDF_REQUIRE(gdf_G->adjList->indices->dtype == GDF_INT32,
-              GDF_UNSUPPORTED_DTYPE);
-=======
-
-  gdf_error err = gdf_add_adj_list(gdf_G);
-  if (err != GDF_SUCCESS)
-    return err;
 
   CUGRAPH_EXPECTS(gdf_G->adjList->offsets->dtype == GDF_INT32,
               "Unsupported data type");
   CUGRAPH_EXPECTS(gdf_G->adjList->indices->dtype == GDF_INT32,
               "Unsupported data type");
-  CUGRAPH_EXPECTS(source_vert < gdf_G->adjList->offsets->size - 1,
-              "Invalid API parameter");
->>>>>>> 82ee5b39
 
   if (pred_ptr)
     CUGRAPH_EXPECTS(predecessors->dtype == gdf_G->adjList->indices->dtype,
