# cuGraph 0.17.0 (Date TBD)

## New Features
- PR #1245 Add functions to add pandas and numpy compatibility

## Improvements
- PR #1227 Pin cmake policies to cmake 3.17 version
<<<<<<< HEAD
- PR #1271 Add extra check to make serial Louvain deterministic
=======
- PR #1269 Removed old db code that was not being used
>>>>>>> 841f58ef

## Bug Fixes
- PR #1242 Calling gunrock cmake using explicit -D options, re-enabling C++ tests
- PR #1246 Use latest Gunrock, update HITS implementation
- PR #1250 Updated cuco commit hash to latest as of 2020-10-30 and removed unneeded GIT_SHALLOW param
- PR #1251 Changed the MG context testing class to use updated parameters passed in from the individual tests
- PR #1253 MG test fixes: updated additional comms.initialize() calls, fixed dask DataFrame comparisons
- PR #1270 Raise exception for p2p, disable bottom up approach for bfs

# cuGraph 0.16.0 (21 Oct 2020)

## New Features
- PR #1098 Add new graph classes to support 2D partitioning
- PR #1124 Sub-communicator initialization for 2D partitioning support
- PR #838 Add pattern accelerator API functions and pattern accelerator API based implementations of PageRank, Katz Centrality, BFS, and SSSP
- PR #1147 Added support for NetworkX graphs as input type
- PR #1157 Louvain API update to use graph_container_t
- PR #1151 MNMG extension for pattern accelerator based PageRank, Katz Centrality, BFS, and SSSP implementations (C++ part)
- PR #1163 Integrated 2D shuffling and Louvain updates
- PR #1178 Refactored cython graph factory code to scale to additional data types
- PR #1175 Integrated 2D pagerank python/cython infra
- PR #1177 Integrated 2D bfs and sssp python/cython infra
- PR #1172 MNMG Louvain implementation

## Improvements
- PR 1081 MNMG Renumbering - sort partitions by degree
- PR 1115 Replace deprecated rmm::mr::get_default_resource with rmm::mr::get_current_device_resource
- PR #1133 added python 2D shuffling
- PR 1129 Refactored test to use common dataset and added additional doc pages
- PR 1135 SG Updates to Louvain et. al.
- PR 1132 Upgrade Thrust to latest commit
- PR #1129 Refactored test to use common dataset and added additional doc pages
- PR #1145 Simple edge list generator
- PR #1144 updated documentation and APIs
- PR #1139 MNMG Louvain Python updates, Cython cleanup
- PR #1156 Add aarch64 gencode support
- PR #1149 Parquet read and concat within workers
- PR #1152 graph container cleanup, added arg for instantiating legacy types and switch statements to factory function
- PR #1164 MG symmetrize and conda env updates
- PR #1162 enhanced networkx testing
- PR #1169 Added RAPIDS cpp packages to cugraph dev env
- PR #1165 updated remaining algorithms to be NetworkX compatible
- PR #1176 Update ci/local/README.md
- PR #1184 BLD getting latest tags
- PR #1222 Added min CUDA version check to MG Louvain
- PR #1217 NetworkX Transition doc
- PR #1223 Update mnmg docs
- PR #1230 Improve gpuCI scripts

## Bug Fixes
- PR #1131 Show style checker errors with set +e
- PR #1150 Update RAFT git tag
- PR #1155 Remove RMM library dependency and CXX11 ABI handling
- PR #1158 Pass size_t* & size_t* instead of size_t[] & int[] for raft allgatherv's input parameters recvcounts & displs
- PR #1168 Disabled MG tests on single GPU
- PR #1166 Fix misspelling of function calls in asserts causing debug build to fail
- PR #1180 BLD Adopt RAFT model for cuhornet dependency
- PR #1181 Fix notebook error handling in CI
- PR #1199 BUG segfault in python test suite
- PR #1186 BLD Installing raft headers under cugraph
- PR #1192 Fix benchmark notes and documentation issues in graph.py
- PR #1196 Move subcomms init outside of individual algorithm functions
- PR #1198 Remove deprecated call to from_gpu_matrix
- PR #1174 Fix bugs in MNMG pattern accelerators and pattern accelerator based implementations of MNMG PageRank, BFS, and SSSP
- PR #1233 Temporarily disabling C++ tests for 0.16
- PR #1240 Require `ucx-proc=*=gpu`
- PR #1241 Fix a bug in personalized PageRank with the new graph primitives API.
- PR #1249 Fix upload script syntax

# cuGraph 0.15.0 (26 Aug 2020)

## New Features
- PR #940 Add MG Batch BC
- PR #937 Add wrapper for gunrock HITS algorithm
- PR #939 Updated Notebooks to include new features and benchmarks
- PR #944 MG pagerank (dask)
- PR #947 MG pagerank (CUDA)
- PR #826 Bipartite Graph python API
- PR #963 Renumbering refactor, add multi GPU support
- PR #964 MG BFS (CUDA)
- PR #990 MG Consolidation
- PR #993 Add persistent Handle for Comms
- PR #979 Add hypergraph implementation to convert DataFrames into Graphs
- PR #1010 MG BFS (dask)
- PR #1018 MG personalized pagerank
- PR #1047 Updated select tests to use new dataset list that includes asymmetric directed graph
- PR #1090 Add experimental Leiden function
- PR #1077 Updated/added copyright notices, added copyright CI check from cuml
- PR #1100 Add support for new build process (Project Flash)
- PR #1093 New benchmarking notebook

## Improvements
- PR #898 Add Edge Betweenness Centrality, and endpoints to BC
- PR #913 Eliminate `rmm.device_array` usage
- PR #903 Add short commit hash to conda package
- PR #920 modify bfs test, update graph number_of_edges, update storage of transposedAdjList in Graph
- PR #933 Update mg_degree to use raft, add python tests
- PR #930 rename test_utils.h to utilities/test_utils.hpp and remove thrust dependency
- PR #934 Update conda dev environment.yml dependencies to 0.15
- PR #942 Removed references to deprecated RMM headers.
- PR #941 Regression python/cudf fix
- PR #945 Simplified benchmark --no-rmm-reinit option, updated default options
- PR #946 Install meta packages for dependencies
- PR #952 Updated get_test_data.sh to also (optionally) download and install datasets for benchmark runs
- PR #953 fix setting RAFT_DIR from the RAFT_PATH env var
- PR #954 Update cuGraph error handling to use RAFT
- PR #968 Add build script for CI benchmark integration
- PR #959 Add support for uint32_t and int64_t types for BFS (cpp side)
- PR #962 Update dask pagerank
- PR #975 Upgrade GitHub template
- PR #976 Fix error in Graph.edges(), update cuDF rename() calls
- PR #977 Update force_atlas2 to call on_train_end after iterating
- PR #980 Replace nvgraph Spectral Clustering (SC) functionality with RAFT SC
- PR #987 Move graph out of experimental namespace
- PR #984 Removing codecov until we figure out how to interpret failures that block CI
- PR #985 Add raft handle to BFS, BC and edge BC
- PR #991 Update conda upload versions for new supported CUDA/Python
- PR #988 Add clang and clang tools to the conda env
- PR #997 Update setup.cfg to run pytests under cugraph tests directory only
- PR #1007 Add tolerance support to MG Pagerank and fix
- PR #1009 Update benchmarks script to include requirements used
- PR #1014 Fix benchmarks script variable name
- PR #1021 Update cuGraph to use RAFT CUDA utilities
- PR #1019 Remove deprecated CUDA library calls
- PR #1024 Updated condata environment YML files
- PR #1026 update chunksize for mnmg, remove files and unused code
- PR #1028 Update benchmarks script to use ASV_LABEL
- PR #1030 MG directory org and documentation
- PR #1020 Updated Louvain to honor max_level, ECG now calls Louvain for 1 level, then full run.
- PR #1031 MG notebook
- PR #1034 Expose resolution (gamma) parameter in Louvain
- PR #1037 Centralize test main function and replace usage of deprecated `cnmem_memory_resource`
- PR #1041 Use S3 bucket directly for benchmark plugin
- PR #1056 Fix MG BFS performance
- PR #1062 Compute max_vertex_id in mnmg local data computation
- PR #1068 Remove unused thirdparty code
- PR #1105 Update `master` references to `main`

## Bug Fixes
- PR #936 Update Force Atlas 2 doc and wrapper
- PR #938 Quote conda installs to avoid bash interpretation
- PR #966 Fix build error (debug mode)
- PR #983 Fix offset calculation in COO to CSR
- PR #989: Fix issue with incorrect docker image being used in local build script
- PR #992 Fix unrenumber of predecessor
- PR #1008 Fix for cudf updates disabling iteration of Series/Columns/Index
- PR #1012 Fix Local build script README
- PR #1017 Fix more mg bugs
- PR #1022 Fix support for using a cudf.DataFrame with a MG graph
- PR #1025: Explicitly skip raft test folder for pytest 6.0.0
- PR #1027 Fix documentation
- PR #1033 Fix reparition error in big datasets, updated coroutine, fixed warnings
- PR #1036 Fixed benchmarks for new renumbering API, updated comments, added quick test-only benchmark run to CI
- PR #1040 Fix spectral clustering renumbering issue
- PR #1057 Updated raft dependency to pull fixes on cusparse selection in CUDA 11
- PR #1066 Update cugunrock to not build for unsupported CUDA architectures
- PR #1069 Fixed CUDA 11 Pagerank crash, by replacing CUB's SpMV with raft's.
- PR #1083 Fix NBs to run in nightly test run, update renumbering text, cleanup
- PR #1087 Updated benchmarks README to better describe how to get plugin, added rapids-pytest-benchmark plugin to conda dev environments
- PR #1101 Removed unnecessary device-to-host copy which caused a performance regression
- PR #1106 Added new release.ipynb to notebook test skip list
- PR #1125 Patch Thrust to workaround `CUDA_CUB_RET_IF_FAIL` macro clearing CUDA errors


# cuGraph 0.14.0 (03 Jun 2020)

## New Features
- PR #756 Add Force Atlas 2 layout
- PR #822 Added new functions in python graph class, similar to networkx
- PR #840 MG degree
- PR #875 UVM notebook
- PR #881 Raft integration infrastructure

## Improvements
- PR #917 Remove gunrock option from Betweenness Centrality
- PR #764 Updated sssp and bfs with GraphCSR, removed gdf_column, added nullptr weights test for sssp
- PR #765 Remove gdf_column from connected components
- PR #780 Remove gdf_column from cuhornet features
- PR #781 Fix compiler argument syntax for ccache
- PR #782 Use Cython's `new_build_ext` (if available)
- PR #788 Added options and config file to enable codecov
- PR #793 Fix legacy cudf imports/cimports
- PR #798 Edit return graph type in algorithms return graphs
- PR #799 Refactored graph class with RAII
- PR #802 Removed use of gdf_column from db code
- PR #803 Enable Ninja build
- PR #804 Cythonize in parallel
- PR #807 Updating the Python docs
- PR #817 Add native Betweenness Centrality with sources subset
- PR #818 Initial version of new "benchmarks" folder
- PR #820 MG infra and all-gather smoke test
- PR #823 Remove gdf column from nvgraph
- PR #829 Updated README and CONTRIBUTIOIN docs
- PR #831 Updated Notebook - Added K-Truss, ECG, and Betweenness Centrality
- PR #832 Removed RMM ALLOC from db subtree
- PR #833 Update graph functions to use new Graph class
- PR #834 Updated local gpuci build
- PR #836 Remove SNMG code
- PR #845 Add .clang-format & format all files
- PR #859 Updated main docs
- PR #862 Katz Centrality : Auto calculation of alpha parameter if set to none
- PR #865 Added C++ docs
- PR #866 Use RAII graph class in KTruss
- PR #867 Updates to support the latest flake8 version
- PR #874 Update setup.py to use custom clean command
- PR #876 Add BFS C++ tests
- PR #878 Updated build script
- PR #887 Updates test to common datasets
- PR #879 Add docs build script to repository
- PR #880 Remove remaining gdf_column references
- PR #882 Add Force Atlas 2 to benchmarks
- PR #891 A few gdf_column stragglers
- PR #893 Add external_repositories dir and raft symlink to .gitignore
- PR #897 Remove RMM ALLOC calls
- PR #899 Update include paths to remove deleted cudf headers
- PR #906 Update Louvain notebook
- PR #948 Move doc customization scripts to Jenkins

## Bug Fixes
- PR #927 Update scikit learn dependency
- PR #916 Fix CI error on Force Atlas 2 test
- PR #763 Update RAPIDS conda dependencies to v0.14
- PR #795 Fix some documentation
- PR #800 Fix bfs error in optimization path
- PR #825 Fix outdated CONTRIBUTING.md
- PR #827 Fix indexing CI errors due to cudf updates
- PR #844 Fixing tests, converting __getitem__ calls to .iloc
- PR #851 Removed RMM from tests
- PR #852 Fix BFS Notebook
- PR #855 Missed a file in the original SNMG PR
- PR #860 Fix all Notebooks
- PR #870 Fix Louvain
- PR #889 Added missing conftest.py file to benchmarks dir
- PR #896 mg dask infrastructure fixes
- PR #907 Fix bfs directed missing vertices
- PR #911 Env and changelog update
- PR #923 Updated pagerank with @afender 's temp fix for double-free crash
- PR #928 Fix scikit learn test install to work with libgcc-ng 7.3
- PR 935 Merge
- PR #956 Use new gpuCI image in local build script


# cuGraph 0.13.0 (31 Mar 2020)

## New Features
- PR #736 cuHornet KTruss integration
- PR #735 Integration gunrock's betweenness centrality
- PR #760 cuHornet Weighted KTruss

## Improvements
- PR #688 Cleanup datasets after testing on gpuCI
- PR #694 Replace the expensive cudaGetDeviceProperties call in triangle counting with cheaper cudaDeviceGetAttribute calls
- PR #701 Add option to filter datasets and tests when run from CI
- PR #715 Added new YML file for CUDA 10.2
- PR #719 Updated docs to remove CUDA 9.2 and add CUDA 10.2
- PR #720 Updated error messages
- PR #722 Refactor graph to remove gdf_column
- PR #723 Added notebook testing to gpuCI gpu build
- PR #734 Updated view_edge_list for Graph, added unrenumbering test, fixed column access issues
- PR #738 Move tests directory up a level
- PR #739 Updated Notebooks
- PR #740 added utility to extract paths from SSSP/BFS results
- PR #742 Rremove gdf column from jaccard
- PR #741 Added documentation for running and adding new benchmarks and shell script to automate
- PR #747 updated viewing of graph, datatypecasting and two hop neighbor unrenumbering for multi column
- PR #766 benchmark script improvements/refactorings: separate ETL steps, averaging, cleanup

## Bug Fixes
- PR #697 Updated versions in conda environments.
- PR #692 Add check after opening golden result files in C++ Katz Centrality tests.
- PR #702 Add libcypher include path to target_include_directories
- PR #716 Fixed bug due to disappearing get_column_data_ptr function in cudf
- PR #726 Fixed SSSP notebook issues in last cell
- PR #728 Temporary fix for dask attribute error issue
- PR #733 Fixed multi-column renumbering issues with indexes
- PR #746 Dask + Distributed 2.12.0+
- PR #753 ECG Error
- PR #758 Fix for graph comparison failure
- PR #761 Added flag to not treat deprecation warnings as errors, for now
- PR #771 Added unrenumbering in wcc and scc. Updated tests to compare vertices of largest component
- PR #774 Raise TypeError if a DiGraph is used with spectral*Clustering()

# cuGraph 0.12.0 (04 Feb 2020)

## New Features
- PR #628 Add (Di)Graph constructor from Multi(Di)Graph
- PR #630 Added ECG clustering
- PR #636 Added Multi-column renumbering support

## Improvements
- PR #640 remove gdf_column in sssp
- PR #629 get rid of gdf_column in pagerank
- PR #641 Add codeowners
- PR #646 Skipping all tests in test_bfs_bsp.py since SG BFS is not formally supported
- PR #652 Remove gdf_column in BFS
- PR #660 enable auto renumbering
- PR #664 Added support for Louvain early termination.
- PR #667 Drop `cython` from run requirements in conda recipe
- PR #666 Incorporate multicolumn renumbering in python graph class for Multi(Di)Graph
- PR #685 Avoid deep copy in index reset

## Bug Fixes
- PR #634 renumber vertex ids passed in analytics
- PR #649 Change variable names in wjaccard and woverlap to avoid exception
- PR #651 fix cudf error in katz wrapper and test nstart
- PR #663 Replaced use of cudf._lib.gdf_dtype_from_value based on cudf refactoring
- PR #670 Use cudf pandas version
- PR #672 fix snmg pagerank based on cudf Buffer changes
- PR #681 fix column length mismatch cudf issue
- PR #684 Deprecated cudf calls
- PR #686 Balanced cut fix
- PR #689 Check graph input type, disable Multi(Di)Graph, add cugraph.from_cudf_edgelist


# cuGraph 0.11.0 (11 Dec 2019)

## New Features
- PR #588 Python graph class and related changes
- PR #630 Adds ECG clustering functionality

## Improvements
- PR #569 Added exceptions
- PR #554 Upgraded namespace so that cugraph can be used for the API.
- PR #564 Update cudf type aliases
- PR #562 Remove pyarrow dependency so we inherit the one cudf uses
- PR #576 Remove adj list conversion automation from c++
- PR #587 API upgrade
- PR #585 Remove BUILD_ABI references from CI scripts
- PR #591 Adding initial GPU metrics to benchmark utils
- PR #599 Pregel BFS
- PR #601 add test for type conversion, edit createGraph_nvgraph
- PR #614 Remove unused CUDA conda labels
- PR #616 Remove c_ prefix
- PR #618 Updated Docs
- PR #619 Transition guide

## Bug Fixes
- PR #570 Temporarily disabling 2 DB tests
- PR #573 Fix pagerank test and symmetrize for cudf 0.11
- PR #574 dev env update
- PR #580 Changed hardcoded test output file to a generated tempfile file name
- PR #595 Updates to use the new RMM Python reinitialize() API
- PR #625 use destination instead of target when adding edgelist

# cuGraph 0.10.0 (16 Oct 2019)


## New Features
- PR #469 Symmetrize a COO
- PR #477 Add cuHornet as a submodule
- PR #483 Katz Centrality
- PR #524 Integrated libcypher-parser conda package into project.
- PR #493 Added C++ findMatches operator for OpenCypher query.
- PR #527 Add testing with asymmetric graph (where appropriate)
- PR #520 KCore and CoreNumber
- PR #496 Gunrock submodule + SM prelimis.
- PR #575 Added updated benchmark files that use new func wrapper pattern and asvdb

## Improvements
- PR #466 Add file splitting test; Update to reduce dask overhead
- PR #468 Remove unnecessary print statement
- PR #464 Limit initial RMM pool allocator size to 128mb so pytest can run in parallel
- PR #474 Add csv file writing, lazy compute - snmg pagerank
- PR #481 Run bfs on unweighted graphs when calling sssp
- PR #491 Use YYMMDD tag in nightly build
- PR #487 Add woverlap test, add namespace in snmg COO2CSR
- PR #531 Use new rmm python package

## Bug Fixes
- PR #458 Fix potential race condition in SSSP
- PR #471 Remove nvidia driver installation from ci/cpu/build.sh
- PR #473 Re-sync cugraph with cudf (cudf renamed the bindings directory to _lib).
- PR #480 Fixed DASK CI build script
- PR #478 Remove requirements and setup for pi
- PR #495 Fixed cuhornet and cmake for Turing cards
- PR #489 Handle negative vertex ids in renumber
- PR #519 Removed deprecated cusparse calls
- PR #522 Added the conda dev env file for 10.1
- PR #525 Update build scripts and YYMMDD tagging for nightly builds
- PR #548 Added missing cores documentation
- PR #556 Fixed recursive remote options for submodules
- PR #559 Added RMM init check so RMM free APIs are not called if not initialized


# cuGraph 0.9.0 (21 Aug 2019)

## New Features
- PR #361 Prototypes for cusort functions
- PR #357 Pagerank cpp API
- PR #366 Adds graph.degrees() function returning both in and out degree.
- PR #380 First implemention of cusort - SNMG key/value sorting
- PR #416 OpenCypher: Added C++ implementation of db_object class and assorted other classes
- PR #411 Integrate dask-cugraph in cugraph
- PR #411 Integrate dask-cugraph in cugraph #411
- PR #418 Update cusort to handle SNMG key-only sorting
- PR #423 Add Strongly Connected Components (GEMM); Weakly CC updates;
- PR #437 Streamline CUDA_REL environment variable
- PR #449 Fix local build generated file ownerships
- PR #454 Initial version of updated script to run benchmarks


## Improvements
- PR #353 Change snmg python wrapper in accordance to cpp api
- PR #362 Restructured python/cython directories and files.
- PR #365 Updates for setting device and vertex ids for snmg pagerank
- PR #383 Exposed MG pagerank solver parameters
- PR #399 Example Prototype of Strongly Connected Components using primitives
- PR #419 Version test
- PR #420 drop duplicates, remove print, compute/wait read_csv in pagerank.py
- PR #439 More efficient computation of number of vertices from edge list
- PR #445 Update view_edge_list, view_adj_list, and view_transposed_adj_list to return edge weights.
- PR #450 Add a multi-GPU section in cuGraph documentation.

## Bug Fixes
- PR #368 Bump cudf dependency versions for cugraph conda packages
- PR #354 Fixed bug in building a debug version
- PR #360 Fixed bug in snmg coo2csr causing intermittent test failures.
- PR #364 Fixed bug building or installing cugraph when conda isn't installed
- PR #375 Added a function to initialize gdf columns in cugraph #375
- PR #378 cugraph was unable to import device_of_gpu_pointer
- PR #384 Fixed bug in snmg coo2csr causing error in dask-cugraph tests.
- PR #382 Disabled vertex id check to allow Azure deployment
- PR #410 Fixed overflow error in SNMG COO2CSR
- PR #395 run omp_ge_num_threads in a parallel context
- PR #412 Fixed formatting issues in cuGraph documentation.
- PR #413 Updated python build instructions.
- PR #414 Add weights to wjaccrd.py
- PR #436 Fix Skip Test Functionality
- PR #438 Fix versions of packages in build script and conda yml
- PR #441 Import cudf_cpp.pxd instead of duplicating cudf definitions.
- PR #441 Removed redundant definitions of python dictionaries and functions.
- PR #442 Updated versions in conda environments.
- PR #442 Added except + to cython bindings to C(++) functions.
- PR #443 Fix accuracy loss issue for snmg pagerank
- PR #444 Fix warnings in strongly connected components
- PR #446 Fix permission for source (-x) and script (+x) files.
- PR #448 Import filter_unreachable
- PR #453 Re-sync cugraph with cudf (dependencies, type conversion & scatter functions).
- PR #463 Remove numba dependency and use the one from cudf

# cuGraph 0.8.0 (27 June 2019)

## New Features
- PR #287 SNMG power iteration step1
- PR #297 SNMG degree calculation
- PR #300 Personalized Page Rank
- PR #302 SNMG CSR Pagerank (cuda/C++)
- PR #315 Weakly Connected Components adapted from cuML (cuda/C++)
- PR #323 Add test skipping function to build.sh
- PR #308 SNMG python wrapper for pagerank
- PR #321 Added graph initialization functions for NetworkX compatibility.
- PR #332 Added C++ support for strings in renumbering function
- PR #325 Implement SSSP with predecessors (cuda/C++)
- PR #331 Python bindings and test for Weakly Connected Components.
- PR #339 SNMG COO2CSR (cuda/C++)
- PR #341 SSSP with predecessors (python) and function for filtering unreachable nodes in the traversal
- PR #348 Updated README for release

## Improvements
- PR #291 nvGraph is updated to use RMM instead of directly invoking cnmem functions.
- PR #286 Reorganized cugraph source directory
- PR #306 Integrated nvgraph to libcugraph.so (libnvgraph_rapids.so will not be built anymore).
- PR #306 Updated python test files to run pytest with all four RMM configurations.
- PR #321 Added check routines for input graph data vertex IDs and offsets (cugraph currently supports only 32-bit integers).
- PR #333 Various general improvements at the library level

## Bug Fixes
- PR #283 Automerge fix
- PR #291 Fixed a RMM memory allocation failure due to duplicate copies of cnmem.o
- PR #291 Fixed a cub CsrMV call error when RMM pool allocator is used.
- PR #306 Fixed cmake warnings due to library conflicts.
- PR #311 Fixed bug in SNMG degree causing failure for three gpus
- PR #309 Update conda build recipes
- PR #314 Added datasets to gitignore
- PR #322 Updates to accommodate new cudf include file locations
- PR #324 Fixed crash in WeakCC for larger graph and added adj matrix symmetry check
- PR #327 Implemented a temporary fix for the build failure due to gunrock updates.
- PR #345 Updated CMakeLists.txt to apply RUNPATH to transitive dependencies.
- PR #350 Configure Sphinx to render params correctly
- PR #359 Updates to remove libboost_system as a runtime dependency on libcugraph.so


# cuGraph 0.7.0 (10 May 2019)

## New Features
- PR #195 Added Graph.get_two_hop_neighbors() method
- PR #195 Updated Jaccard and Weighted Jaccard to accept lists of vertex pairs to compute for
- PR #202 Added methods to compute the overlap coefficient and weighted overlap coefficient
- PR #230 SNMG SPMV and helpers functions
- PR #210 Expose degree calculation kernel via python API
- PR #220 Added bindings for Nvgraph triangle counting
- PR #234 Added bindings for renumbering, modify renumbering to use RMM
- PR #246 Added bindings for subgraph extraction
- PR #250 Add local build script to mimic gpuCI
- PR #261 Add docs build script to cuGraph
- PR #301 Added build.sh script, updated CI scripts and documentation

## Improvements
- PR #157 Removed cudatoolkit dependency in setup.py
- PR #185 Update docs version
- PR #194 Open source nvgraph in cugraph repository #194
- PR #190 Added a copy option in graph creation
- PR #196 Fix typos in readme intro
- PR #207 mtx2csv script
- PR #203 Added small datasets directly in the repo
- PR #215 Simplified get_rapids_dataset_root_dir(), set a default value for the root dir
- PR #233 Added csv datasets and edited test to use cudf for reading graphs
- PR #247 Added some documentation for renumbering
- PR #252 cpp test upgrades for more convenient testing on large input
- PR #264 Add cudatoolkit conda dependency
- PR #267 Use latest release version in update-version CI script
- PR #270 Updated the README.md and CONTRIBUTING.md files
- PR #281 Updated README with algorithm list


## Bug Fixes
- PR #256 Add pip to the install, clean up conda instructions
- PR #253 Add rmm to conda configuration
- PR #226 Bump cudf dependencies to 0.7
- PR #169 Disable terminal output in sssp
- PR #191 Fix double upload bug
- PR #181 Fixed crash/rmm free error when edge values provided
- PR #193 Fixed segfault when egde values not provided
- PR #190 Fixed a memory reference counting error between cudf & cugraph
- PR #190 Fixed a language level warning (cython)
- PR #214 Removed throw exception from dtor in TC
- PR #211 Remove hardcoded dataset paths, replace with build var that can be overridden with an env var
- PR #206 Updated versions in conda envs
- PR #218 Update c_graph.pyx
- PR #224 Update erroneous comments in overlap_wrapper.pyx, woverlap_wrapper.pyx, test_louvain.py, and spectral_clustering.pyx
- PR #220 Fixed bugs in Nvgraph triangle counting
- PR #232 Fixed memory leaks in managing cudf columns.
- PR #236 Fixed issue with v0.7 nightly yml environment file.  Also updated the README to remove pip
- PR #239 Added a check to prevent a cugraph object to store two different graphs.
- PR #244 Fixed issue with nvgraph's subgraph extraction if the first vertex in the vertex list is not incident on an edge in the extracted graph
- PR #249 Fix oudated cuDF version in gpu/build.shi
- PR #262 Removed networkx conda dependency for both build and runtime
- PR #271 Removed nvgraph conda dependency
- PR #276 Removed libgdf_cffi import from bindings
- PR #288 Add boost as a conda dependency

# cuGraph 0.6.0 (22 Mar 2019)

## New Features

- PR #73 Weighted Jaccard bindings
- PR #41 RMAT graph bindings
- PR #43 Louvain binings
- PR #44 SSSP bindings
- PR #47 BSF bindings
- PR #53 New Repo structure
- PR #67 RMM Integration with rmm as as submodule
- PR #82 Spectral Clustering bindings
- PR #82 Clustering metrics binding
- PR #85 Helper functions on python Graph object
- PR #106 Add gpu/build.sh file for gpuCI

## Improvements

- PR #50 Reorganize directory structure to match cuDF
- PR #85 Deleted setup.py and setup.cfg which had been replaced
- PR #95 Code clean up
- PR #96 Relocated mmio.c and mmio.h (external files) to thirdparty/mmio
- PR #97 Updated python tests to speed them up
- PR #100 Added testing for returned vertex and edge identifiers
- PR #105 Updated python code to follow PEP8 (fixed flake8 complaints)
- PR #121 Cleaned up READEME file
- PR #130 Update conda build recipes
- PR #144 Documentation for top level functions

## Bug Fixes

- PR #48 ABI Fixes
- PR #72 Bug fix for segfault issue getting transpose from adjacency list
- PR #105 Bug fix for memory leaks and python test failures
- PR #110 Bug fix for segfault calling Louvain with only edge list
- PR #115 Fixes for changes in cudf 0.6, pick up RMM from cudf instead of thirdpary
- PR #116 Added netscience.mtx dataset to datasets.tar.gz
- PR #120 Bug fix for segfault calling spectral clustering with only edge list
- PR #123 Fixed weighted Jaccard to assume the input weights are given as a cudf.Series
- PR #152 Fix conda package version string
- PR #160 Added additional link directory to support building on CentOS-7
- PR #221 Moved two_hop_neighbors.cuh to src folder to prevent it being installed
- PR #223 Fixed compiler warning in cpp/src/cugraph.cu
- PR #284 Commented out unit test code that fails due to a cudf bug


# cuGraph 0.5.0 (28 Jan 2019)<|MERGE_RESOLUTION|>--- conflicted
+++ resolved
@@ -5,11 +5,8 @@
 
 ## Improvements
 - PR #1227 Pin cmake policies to cmake 3.17 version
-<<<<<<< HEAD
+- PR #1269 Removed old db code that was not being used
 - PR #1271 Add extra check to make serial Louvain deterministic
-=======
-- PR #1269 Removed old db code that was not being used
->>>>>>> 841f58ef
 
 ## Bug Fixes
 - PR #1242 Calling gunrock cmake using explicit -D options, re-enabling C++ tests
