--- conflicted
+++ resolved
@@ -29,11 +29,8 @@
 - PR #211 Remove hardcoded dataset paths, replace with build var that can be overridden with an env var
 - PR #206 Updated versions in conda envs
 - PR #218 Update c_graph.pyx 
-<<<<<<< HEAD
 - PR #224 Update erroneous comments in overlap_wrapper.pyx, woverlap_wrapper.pyx, test_louvain.py, and spectral_clustering.pyx
-=======
 - PR #220 Fixed bugs in Nvgraph triangle counting
->>>>>>> c03be1bf
 
 # cuGraph 0.6.0 (22 Mar 2019)
 
