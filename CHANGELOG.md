# cuGraph 0.11.0 (Date TBD)

## New Features
- PR #588 Python graph class and related changes

## Improvements
- PR #569 Added exceptions
- PR #554 Upgraded namespace so that cugraph can be used for the API.
- PR #564 Update cudf type aliases
- PR #562 Remove pyarrow dependency so we inherit the one cudf uses
- PR #576 Remove adj list conversion automation from c++
- PR #587 API upgrade
- PR #585 Remove BUILD_ABI references from CI scripts
- PR #591 Adding initial GPU metrics to benchmark utils
<<<<<<< HEAD
- PR #601 add test for type conversion, edit createGraph_nvgraph
=======
- PR #599 Pregel BFS
>>>>>>> 4d13cdcb

## Bug Fixes
- PR #570 Temporarily disabling 2 DB tests
- PR #573 Fix pagerank test and symmetrize for cudf 0.11
- PR #574 dev env update
- PR #580 Changed hardcoded test output file to a generated tempfile file name
- PR #595 Updates to use the new RMM Python reinitialize() API

# cuGraph 0.10.0 (16 Oct 2019)


## New Features
- PR #469 Symmetrize a COO
- PR #477 Add cuHornet as a submodule
- PR #483 Katz Centrality
- PR #524 Integrated libcypher-parser conda package into project.
- PR #493 Added C++ findMatches operator for OpenCypher query.
- PR #527 Add testing with asymmetric graph (where appropriate)
- PR #520 KCore and CoreNumber
- PR #496 Gunrock submodule + SM prelimis.
- PR #575 Added updated benchmark files that use new func wrapper pattern and asvdb

## Improvements
- PR #466 Add file splitting test; Update to reduce dask overhead
- PR #468 Remove unnecessary print statement
- PR #464 Limit initial RMM pool allocator size to 128mb so pytest can run in parallel
- PR #474 Add csv file writing, lazy compute - snmg pagerank
- PR #481 Run bfs on unweighted graphs when calling sssp
- PR #491 Use YYMMDD tag in nightly build
- PR #487 Add woverlap test, add namespace in snmg COO2CSR
- PR #531 Use new rmm python package

## Bug Fixes
- PR #458 Fix potential race condition in SSSP
- PR #471 Remove nvidia driver installation from ci/cpu/build.sh
- PR #473 Re-sync cugraph with cudf (cudf renamed the bindings directory to _lib).
- PR #480 Fixed DASK CI build script
- PR #478 Remove requirements and setup for pi
- PR #495 Fixed cuhornet and cmake for Turing cards
- PR #489 Handle negative vertex ids in renumber
- PR #519 Removed deprecated cusparse calls
- PR #522 Added the conda dev env file for 10.1
- PR #525 Update build scripts and YYMMDD tagging for nightly builds
- PR #548 Added missing cores documentation
- PR #556 Fixed recursive remote options for submodules
- PR #559 Added RMM init check so RMM free APIs are not called if not initialized


# cuGraph 0.9.0 (21 Aug 2019)

## New Features
- PR #361 Prototypes for cusort functions
- PR #357 Pagerank cpp API
- PR #366 Adds graph.degrees() function returning both in and out degree.
- PR #380 First implemention of cusort - SNMG key/value sorting
- PR #416 OpenCypher: Added C++ implementation of db_object class and assorted other classes
- PR #411 Integrate dask-cugraph in cugraph
- PR #411 Integrate dask-cugraph in cugraph #411
- PR #418 Update cusort to handle SNMG key-only sorting
- PR #423 Add Strongly Connected Components (GEMM); Weakly CC updates;
- PR #437 Streamline CUDA_REL environment variable
- PR #449 Fix local build generated file ownerships
- PR #454 Initial version of updated script to run benchmarks


## Improvements
- PR #353 Change snmg python wrapper in accordance to cpp api
- PR #362 Restructured python/cython directories and files.
- PR #365 Updates for setting device and vertex ids for snmg pagerank
- PR #383 Exposed MG pagerank solver parameters
- PR #399 Example Prototype of Strongly Connected Components using primitives
- PR #419 Version test
- PR #420 drop duplicates, remove print, compute/wait read_csv in pagerank.py
- PR #439 More efficient computation of number of vertices from edge list
- PR #445 Update view_edge_list, view_adj_list, and view_transposed_adj_list to return edge weights.
- PR #450 Add a multi-GPU section in cuGraph documentation.

## Bug Fixes
- PR #368 Bump cudf dependency versions for cugraph conda packages
- PR #354 Fixed bug in building a debug version
- PR #360 Fixed bug in snmg coo2csr causing intermittent test failures.
- PR #364 Fixed bug building or installing cugraph when conda isn't installed
- PR #375 Added a function to initialize gdf columns in cugraph #375
- PR #378 cugraph was unable to import device_of_gpu_pointer
- PR #384 Fixed bug in snmg coo2csr causing error in dask-cugraph tests.
- PR #382 Disabled vertex id check to allow Azure deployment
- PR #410 Fixed overflow error in SNMG COO2CSR
- PR #395 run omp_ge_num_threads in a parallel context
- PR #412 Fixed formatting issues in cuGraph documentation.
- PR #413 Updated python build instructions.
- PR #414 Add weights to wjaccrd.py
- PR #436 Fix Skip Test Functionality
- PR #438 Fix versions of packages in build script and conda yml
- PR #441 Import cudf_cpp.pxd instead of duplicating cudf definitions.
- PR #441 Removed redundant definitions of python dictionaries and functions.
- PR #442 Updated versions in conda environments.
- PR #442 Added except + to cython bindings to C(++) functions.
- PR #443 Fix accuracy loss issue for snmg pagerank
- PR #444 Fix warnings in strongly connected components
- PR #446 Fix permission for source (-x) and script (+x) files.
- PR #448 Import filter_unreachable
- PR #453 Re-sync cugraph with cudf (dependencies, type conversion & scatter functions).
- PR #463 Remove numba dependency and use the one from cudf

# cuGraph 0.8.0 (27 June 2019)

## New Features
- PR #287 SNMG power iteration step1
- PR #297 SNMG degree calculation
- PR #300 Personalized Page Rank
- PR #302 SNMG CSR Pagerank (cuda/C++)
- PR #315 Weakly Connected Components adapted from cuML (cuda/C++)
- PR #323 Add test skipping function to build.sh
- PR #308 SNMG python wrapper for pagerank
- PR #321 Added graph initialization functions for NetworkX compatibility.
- PR #332 Added C++ support for strings in renumbering function
- PR #325 Implement SSSP with predecessors (cuda/C++)
- PR #331 Python bindings and test for Weakly Connected Components.
- PR #339 SNMG COO2CSR (cuda/C++)
- PR #341 SSSP with predecessors (python) and function for filtering unreachable nodes in the traversal
- PR #348 Updated README for release

## Improvements
- PR #291 nvGraph is updated to use RMM instead of directly invoking cnmem functions.
- PR #286 Reorganized cugraph source directory
- PR #306 Integrated nvgraph to libcugraph.so (libnvgraph_rapids.so will not be built anymore).
- PR #306 Updated python test files to run pytest with all four RMM configurations.
- PR #321 Added check routines for input graph data vertex IDs and offsets (cugraph currently supports only 32-bit integers).
- PR #333 Various general improvements at the library level

## Bug Fixes
- PR #283 Automerge fix
- PR #291 Fixed a RMM memory allocation failure due to duplicate copies of cnmem.o
- PR #291 Fixed a cub CsrMV call error when RMM pool allocator is used.
- PR #306 Fixed cmake warnings due to library conflicts.
- PR #311 Fixed bug in SNMG degree causing failure for three gpus
- PR #309 Update conda build recipes
- PR #314 Added datasets to gitignore
- PR #322 Updates to accommodate new cudf include file locations
- PR #324 Fixed crash in WeakCC for larger graph and added adj matrix symmetry check
- PR #327 Implemented a temporary fix for the build failure due to gunrock updates.
- PR #345 Updated CMakeLists.txt to apply RUNPATH to transitive dependencies.
- PR #350 Configure Sphinx to render params correctly
- PR #359 Updates to remove libboost_system as a runtime dependency on libcugraph.so


# cuGraph 0.7.0 (10 May 2019)

## New Features
- PR #195 Added Graph.get_two_hop_neighbors() method
- PR #195 Updated Jaccard and Weighted Jaccard to accept lists of vertex pairs to compute for
- PR #202 Added methods to compute the overlap coefficient and weighted overlap coefficient
- PR #230 SNMG SPMV and helpers functions
- PR #210 Expose degree calculation kernel via python API
- PR #220 Added bindings for Nvgraph triangle counting
- PR #234 Added bindings for renumbering, modify renumbering to use RMM
- PR #246 Added bindings for subgraph extraction
- PR #250 Add local build script to mimic gpuCI
- PR #261 Add docs build script to cuGraph
- PR #301 Added build.sh script, updated CI scripts and documentation

## Improvements
- PR #157 Removed cudatoolkit dependency in setup.py
- PR #185 Update docs version
- PR #194 Open source nvgraph in cugraph repository #194
- PR #190 Added a copy option in graph creation
- PR #196 Fix typos in readme intro
- PR #207 mtx2csv script
- PR #203 Added small datasets directly in the repo
- PR #215 Simplified get_rapids_dataset_root_dir(), set a default value for the root dir
- PR #233 Added csv datasets and edited test to use cudf for reading graphs
- PR #247 Added some documentation for renumbering
- PR #252 cpp test upgrades for more convenient testing on large input
- PR #264 Add cudatoolkit conda dependency
- PR #267 Use latest release version in update-version CI script
- PR #270 Updated the README.md and CONTRIBUTING.md files
- PR #281 Updated README with algorithm list


## Bug Fixes
- PR #256 Add pip to the install, clean up conda instructions
- PR #253 Add rmm to conda configuration
- PR #226 Bump cudf dependencies to 0.7
- PR #169 Disable terminal output in sssp
- PR #191 Fix double upload bug
- PR #181 Fixed crash/rmm free error when edge values provided
- PR #193 Fixed segfault when egde values not provided
- PR #190 Fixed a memory reference counting error between cudf & cugraph
- PR #190 Fixed a language level warning (cython)
- PR #214 Removed throw exception from dtor in TC
- PR #211 Remove hardcoded dataset paths, replace with build var that can be overridden with an env var
- PR #206 Updated versions in conda envs
- PR #218 Update c_graph.pyx
- PR #224 Update erroneous comments in overlap_wrapper.pyx, woverlap_wrapper.pyx, test_louvain.py, and spectral_clustering.pyx
- PR #220 Fixed bugs in Nvgraph triangle counting
- PR #232 Fixed memory leaks in managing cudf columns.
- PR #236 Fixed issue with v0.7 nightly yml environment file.  Also updated the README to remove pip
- PR #239 Added a check to prevent a cugraph object to store two different graphs.
- PR #244 Fixed issue with nvgraph's subgraph extraction if the first vertex in the vertex list is not incident on an edge in the extracted graph
- PR #249 Fix oudated cuDF version in gpu/build.shi
- PR #262 Removed networkx conda dependency for both build and runtime
- PR #271 Removed nvgraph conda dependency
- PR #276 Removed libgdf_cffi import from bindings
- PR #288 Add boost as a conda dependency

# cuGraph 0.6.0 (22 Mar 2019)

## New Features

- PR #73 Weighted Jaccard bindings
- PR #41 RMAT graph bindings
- PR #43 Louvain binings
- PR #44 SSSP bindings
- PR #47 BSF bindings
- PR #53 New Repo structure
- PR #67 RMM Integration with rmm as as submodule
- PR #82 Spectral Clustering bindings
- PR #82 Clustering metrics binding
- PR #85 Helper functions on python Graph object
- PR #106 Add gpu/build.sh file for gpuCI

## Improvements

- PR #50 Reorganize directory structure to match cuDF
- PR #85 Deleted setup.py and setup.cfg which had been replaced
- PR #95 Code clean up
- PR #96 Relocated mmio.c and mmio.h (external files) to thirdparty/mmio
- PR #97 Updated python tests to speed them up
- PR #100 Added testing for returned vertex and edge identifiers
- PR #105 Updated python code to follow PEP8 (fixed flake8 complaints)
- PR #121 Cleaned up READEME file
- PR #130 Update conda build recipes
- PR #144 Documentation for top level functions

## Bug Fixes

- PR #48 ABI Fixes
- PR #72 Bug fix for segfault issue getting transpose from adjacency list
- PR #105 Bug fix for memory leaks and python test failures
- PR #110 Bug fix for segfault calling Louvain with only edge list
- PR #115 Fixes for changes in cudf 0.6, pick up RMM from cudf instead of thirdpary
- PR #116 Added netscience.mtx dataset to datasets.tar.gz
- PR #120 Bug fix for segfault calling spectral clustering with only edge list
- PR #123 Fixed weighted Jaccard to assume the input weights are given as a cudf.Series
- PR #152 Fix conda package version string
- PR #160 Added additional link directory to support building on CentOS-7
- PR #221 Moved two_hop_neighbors.cuh to src folder to prevent it being installed
- PR #223 Fixed compiler warning in cpp/src/cugraph.cu
- PR #284 Commented out unit test code that fails due to a cudf bug


# cuGraph 0.5.0 (28 Jan 2019)<|MERGE_RESOLUTION|>--- conflicted
+++ resolved
@@ -12,11 +12,8 @@
 - PR #587 API upgrade
 - PR #585 Remove BUILD_ABI references from CI scripts
 - PR #591 Adding initial GPU metrics to benchmark utils
-<<<<<<< HEAD
+- PR #599 Pregel BFS
 - PR #601 add test for type conversion, edit createGraph_nvgraph
-=======
-- PR #599 Pregel BFS
->>>>>>> 4d13cdcb
 
 ## Bug Fixes
 - PR #570 Temporarily disabling 2 DB tests
