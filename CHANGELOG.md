# cuGraph 0.9.0 (Date TBD)

## New Features
- PR #361 Prototypes for cusort functions
- PR #357 Pagerank cpp API
- PR #366 Adds graph.degrees() function returning both in and out degree.
- PR #380 First implemention of cusort - SNMG key/value sorting


## Improvements
- PR #353 Change snmg python wrapper in accordance to cpp api
- PR #362 Restructured python/cython directories and files.
- PR #365 Updates for setting device and vertex ids for snmg pagerank
- PR #383 Exposed MG pagerank solver parameters 

## Bug Fixes
- PR #368 Bump cudf dependency versions for cugraph conda packages
- PR #354 Fixed bug in building a debug version
- PR #360 Fixed bug in snmg coo2csr causing intermittent test failures.
- PR #364 Fixed bug building or installing cugraph when conda isn't installed
- PR #375 Added a function to initialize gdf columns in cugraph #375
- PR #378 cugraph was unable to import device_of_gpu_pointer
<<<<<<< HEAD
- PR #395 run omp_ge_num_threads in a parallel context
=======
- PR #384 Fixed bug in snmg coo2csr causing error in dask-cugraph tests.
- PR #382 Disabled vertex id check to allow Azure deployment
>>>>>>> b9679eea


# cuGraph 0.8.0 (27 June 2019)

## New Features
- PR #287 SNMG power iteration step1
- PR #297 SNMG degree calculation
- PR #300 Personalized Page Rank
- PR #302 SNMG CSR Pagerank (cuda/C++)
- PR #315 Weakly Connected Components adapted from cuML (cuda/C++)
- PR #323 Add test skipping function to build.sh
- PR #308 SNMG python wrapper for pagerank
- PR #321 Added graph initialization functions for NetworkX compatibility.
- PR #332 Added C++ support for strings in renumbering function
- PR #325 Implement SSSP with predecessors (cuda/C++)
- PR #331 Python bindings and test for Weakly Connected Components.
- PR #339 SNMG COO2CSR (cuda/C++)
- PR #341 SSSP with predecessors (python) and function for filtering unreachable nodes in the traversal
- PR #348 Updated README for release

## Improvements
- PR #291 nvGraph is updated to use RMM instead of directly invoking cnmem functions.
- PR #286 Reorganized cugraph source directory
- PR #306 Integrated nvgraph to libcugraph.so (libnvgraph_rapids.so will not be built anymore).
- PR #306 Updated python test files to run pytest with all four RMM configurations.
- PR #321 Added check routines for input graph data vertex IDs and offsets (cugraph currently supports only 32-bit integers).
- PR #333 Various general improvements at the library level 

## Bug Fixes
- PR #283 Automerge fix
- PR #291 Fixed a RMM memory allocation failure due to duplicate copies of cnmem.o
- PR #291 Fixed a cub CsrMV call error when RMM pool allocator is used.
- PR #306 Fixed cmake warnings due to library conflicts.
- PR #311 Fixed bug in SNMG degree causing failure for three gpus
- PR #309 Update conda build recipes
- PR #314 Added datasets to gitignore
- PR #322 Updates to accommodate new cudf include file locations
- PR #324 Fixed crash in WeakCC for larger graph and added adj matrix symmetry check
- PR #327 Implemented a temporary fix for the build failure due to gunrock updates.
- PR #345 Updated CMakeLists.txt to apply RUNPATH to transitive dependencies.
- PR #350 Configure Sphinx to render params correctly


# cuGraph 0.7.0 (10 May 2019)

## New Features
- PR #195 Added Graph.get_two_hop_neighbors() method
- PR #195 Updated Jaccard and Weighted Jaccard to accept lists of vertex pairs to compute for
- PR #202 Added methods to compute the overlap coefficient and weighted overlap coefficient
- PR #230 SNMG SPMV and helpers functions
- PR #210 Expose degree calculation kernel via python API
- PR #220 Added bindings for Nvgraph triangle counting
- PR #234 Added bindings for renumbering, modify renumbering to use RMM
- PR #246 Added bindings for subgraph extraction
- PR #250 Add local build script to mimic gpuCI
- PR #261 Add docs build script to cuGraph
- PR #301 Added build.sh script, updated CI scripts and documentation

## Improvements
- PR #157 Removed cudatoolkit dependency in setup.py
- PR #185 Update docs version
- PR #194 Open source nvgraph in cugraph repository #194
- PR #190 Added a copy option in graph creation
- PR #196 Fix typos in readme intro
- PR #207 mtx2csv script
- PR #203 Added small datasets directly in the repo
- PR #215 Simplified get_rapids_dataset_root_dir(), set a default value for the root dir
- PR #233 Added csv datasets and edited test to use cudf for reading graphs
- PR #247 Added some documentation for renumbering
- PR #252 cpp test upgrades for more convenient testing on large input
- PR #264 Add cudatoolkit conda dependency
- PR #267 Use latest release version in update-version CI script
- PR #270 Updated the README.md and CONTRIBUTING.md files
- PR #281 Updated README with algorithm list


## Bug Fixes
- PR #256 Add pip to the install, clean up conda instructions
- PR #253 Add rmm to conda configuration
- PR #226 Bump cudf dependencies to 0.7
- PR #169 Disable terminal output in sssp
- PR #191 Fix double upload bug
- PR #181 Fixed crash/rmm free error when edge values provided
- PR #193 Fixed segfault when egde values not provided
- PR #190 Fixed a memory reference counting error between cudf & cugraph
- PR #190 Fixed a language level warning (cython)
- PR #214 Removed throw exception from dtor in TC
- PR #211 Remove hardcoded dataset paths, replace with build var that can be overridden with an env var
- PR #206 Updated versions in conda envs
- PR #218 Update c_graph.pyx
- PR #224 Update erroneous comments in overlap_wrapper.pyx, woverlap_wrapper.pyx, test_louvain.py, and spectral_clustering.pyx
- PR #220 Fixed bugs in Nvgraph triangle counting
- PR #232 Fixed memory leaks in managing cudf columns.
- PR #236 Fixed issue with v0.7 nightly yml environment file.  Also updated the README to remove pip
- PR #239 Added a check to prevent a cugraph object to store two different graphs.
- PR #244 Fixed issue with nvgraph's subgraph extraction if the first vertex in the vertex list is not incident on an edge in the extracted graph
- PR #249 Fix oudated cuDF version in gpu/build.shi
- PR #262 Removed networkx conda dependency for both build and runtime
- PR #271 Removed nvgraph conda dependency
- PR #276 Removed libgdf_cffi import from bindings
- PR #288 Add boost as a conda dependency

# cuGraph 0.6.0 (22 Mar 2019)

## New Features

- PR #73 Weighted Jaccard bindings
- PR #41 RMAT graph bindings
- PR #43 Louvain binings
- PR #44 SSSP bindings
- PR #47 BSF bindings
- PR #53 New Repo structure
- PR #67 RMM Integration with rmm as as submodule
- PR #82 Spectral Clustering bindings
- PR #82 Clustering metrics binding
- PR #85 Helper functions on python Graph object
- PR #106 Add gpu/build.sh file for gpuCI

## Improvements

- PR #50 Reorganize directory structure to match cuDF
- PR #85 Deleted setup.py and setup.cfg which had been replaced
- PR #95 Code clean up
- PR #96 Relocated mmio.c and mmio.h (external files) to thirdparty/mmio
- PR #97 Updated python tests to speed them up
- PR #100 Added testing for returned vertex and edge identifiers
- PR #105 Updated python code to follow PEP8 (fixed flake8 complaints)
- PR #121 Cleaned up READEME file
- PR #130 Update conda build recipes
- PR #144 Documentation for top level functions

## Bug Fixes

- PR #48 ABI Fixes
- PR #72 Bug fix for segfault issue getting transpose from adjacency list
- PR #105 Bug fix for memory leaks and python test failures
- PR #110 Bug fix for segfault calling Louvain with only edge list
- PR #115 Fixes for changes in cudf 0.6, pick up RMM from cudf instead of thirdpary
- PR #116 Added netscience.mtx dataset to datasets.tar.gz
- PR #120 Bug fix for segfault calling spectral clustering with only edge list
- PR #123 Fixed weighted Jaccard to assume the input weights are given as a cudf.Series
- PR #152 Fix conda package version string
- PR #160 Added additional link directory to support building on CentOS-7
- PR #221 Moved two_hop_neighbors.cuh to src folder to prevent it being installed
- PR #223 Fixed compiler warning in cpp/src/cugraph.cu
- PR #284 Commented out unit test code that fails due to a cudf bug


# cuGraph 0.5.0 (28 Jan 2019)<|MERGE_RESOLUTION|>--- conflicted
+++ resolved
@@ -20,12 +20,9 @@
 - PR #364 Fixed bug building or installing cugraph when conda isn't installed
 - PR #375 Added a function to initialize gdf columns in cugraph #375
 - PR #378 cugraph was unable to import device_of_gpu_pointer
-<<<<<<< HEAD
-- PR #395 run omp_ge_num_threads in a parallel context
-=======
 - PR #384 Fixed bug in snmg coo2csr causing error in dask-cugraph tests.
 - PR #382 Disabled vertex id check to allow Azure deployment
->>>>>>> b9679eea
+- PR #395 run omp_ge_num_threads in a parallel context
 
 
 # cuGraph 0.8.0 (27 June 2019)
