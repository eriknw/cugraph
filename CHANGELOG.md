# cuGraph 0.11.0 (Date TBD)

## New Features

## Improvements
<<<<<<< HEAD
- PR #569 Exceptions
=======
- PR #554 Upgraded namespace so that cugraph can be used for the API.
>>>>>>> 3c557124
- PR #564 Update cudf type aliases
- PR #562 Remove pyarrow dependency so we inherit the one cudf uses

## Bug Fixes
- PR #573 Fix pagerank test and symmetrize for cudf 0.11

# cuGraph 0.10.0 (16 Oct 2019)

## New Features
- PR #469 Symmetrize a COO
- PR #477 Add cuHornet as a submodule
- PR #483 Katz Centrality
- PR #524 Integrated libcypher-parser conda package into project.
- PR #493 Added C++ findMatches operator for OpenCypher query.
- PR #527 Add testing with asymmetric graph (where appropriate)
- PR #520 KCore and CoreNumber
- PR #496 Gunrock submodule + SM prelimis.
- PR #575 Added updated benchmark files that use new func wrapper pattern and asvdb

## Improvements
- PR #466 Add file splitting test; Update to reduce dask overhead
- PR #468 Remove unnecessary print statement
- PR #464 Limit initial RMM pool allocator size to 128mb so pytest can run in parallel
- PR #474 Add csv file writing, lazy compute - snmg pagerank
- PR #481 Run bfs on unweighted graphs when calling sssp
- PR #491 Use YYMMDD tag in nightly build
- PR #487 Add woverlap test, add namespace in snmg COO2CSR
- PR #531 Use new rmm python package

## Bug Fixes
- PR #458 Fix potential race condition in SSSP
- PR #471 Remove nvidia driver installation from ci/cpu/build.sh
- PR #473 Re-sync cugraph with cudf (cudf renamed the bindings directory to _lib).
- PR #480 Fixed DASK CI build script
- PR #478 Remove requirements and setup for pi
- PR #495 Fixed cuhornet and cmake for Turing cards
- PR #489 Handle negative vertex ids in renumber
- PR #519 Removed deprecated cusparse calls
- PR #522 Added the conda dev env file for 10.1
- PR #525 Update build scripts and YYMMDD tagging for nightly builds
- PR #548 Added missing cores documentation
- PR #556 Fixed recursive remote options for submodules
- PR #559 Added RMM init check so RMM free APIs are not called if not initialized


# cuGraph 0.9.0 (21 Aug 2019)

## New Features
- PR #361 Prototypes for cusort functions
- PR #357 Pagerank cpp API
- PR #366 Adds graph.degrees() function returning both in and out degree.
- PR #380 First implemention of cusort - SNMG key/value sorting
- PR #416 OpenCypher: Added C++ implementation of db_object class and assorted other classes
- PR #411 Integrate dask-cugraph in cugraph
- PR #411 Integrate dask-cugraph in cugraph #411
- PR #418 Update cusort to handle SNMG key-only sorting
- PR #423 Add Strongly Connected Components (GEMM); Weakly CC updates;
- PR #437 Streamline CUDA_REL environment variable
- PR #449 Fix local build generated file ownerships
- PR #454 Initial version of updated script to run benchmarks


## Improvements
- PR #353 Change snmg python wrapper in accordance to cpp api
- PR #362 Restructured python/cython directories and files.
- PR #365 Updates for setting device and vertex ids for snmg pagerank
- PR #383 Exposed MG pagerank solver parameters
- PR #399 Example Prototype of Strongly Connected Components using primitives
- PR #419 Version test
- PR #420 drop duplicates, remove print, compute/wait read_csv in pagerank.py
- PR #439 More efficient computation of number of vertices from edge list
- PR #445 Update view_edge_list, view_adj_list, and view_transposed_adj_list to return edge weights.
- PR #450 Add a multi-GPU section in cuGraph documentation.

## Bug Fixes
- PR #368 Bump cudf dependency versions for cugraph conda packages
- PR #354 Fixed bug in building a debug version
- PR #360 Fixed bug in snmg coo2csr causing intermittent test failures.
- PR #364 Fixed bug building or installing cugraph when conda isn't installed
- PR #375 Added a function to initialize gdf columns in cugraph #375
- PR #378 cugraph was unable to import device_of_gpu_pointer
- PR #384 Fixed bug in snmg coo2csr causing error in dask-cugraph tests.
- PR #382 Disabled vertex id check to allow Azure deployment
- PR #410 Fixed overflow error in SNMG COO2CSR
- PR #395 run omp_ge_num_threads in a parallel context
- PR #412 Fixed formatting issues in cuGraph documentation.
- PR #413 Updated python build instructions.
- PR #414 Add weights to wjaccrd.py
- PR #436 Fix Skip Test Functionality
- PR #438 Fix versions of packages in build script and conda yml
- PR #441 Import cudf_cpp.pxd instead of duplicating cudf definitions.
- PR #441 Removed redundant definitions of python dictionaries and functions.
- PR #442 Updated versions in conda environments.
- PR #442 Added except + to cython bindings to C(++) functions.
- PR #443 Fix accuracy loss issue for snmg pagerank
- PR #444 Fix warnings in strongly connected components
- PR #446 Fix permission for source (-x) and script (+x) files.
- PR #448 Import filter_unreachable
- PR #453 Re-sync cugraph with cudf (dependencies, type conversion & scatter functions).
- PR #463 Remove numba dependency and use the one from cudf

# cuGraph 0.8.0 (27 June 2019)

## New Features
- PR #287 SNMG power iteration step1
- PR #297 SNMG degree calculation
- PR #300 Personalized Page Rank
- PR #302 SNMG CSR Pagerank (cuda/C++)
- PR #315 Weakly Connected Components adapted from cuML (cuda/C++)
- PR #323 Add test skipping function to build.sh
- PR #308 SNMG python wrapper for pagerank
- PR #321 Added graph initialization functions for NetworkX compatibility.
- PR #332 Added C++ support for strings in renumbering function
- PR #325 Implement SSSP with predecessors (cuda/C++)
- PR #331 Python bindings and test for Weakly Connected Components.
- PR #339 SNMG COO2CSR (cuda/C++)
- PR #341 SSSP with predecessors (python) and function for filtering unreachable nodes in the traversal
- PR #348 Updated README for release

## Improvements
- PR #291 nvGraph is updated to use RMM instead of directly invoking cnmem functions.
- PR #286 Reorganized cugraph source directory
- PR #306 Integrated nvgraph to libcugraph.so (libnvgraph_rapids.so will not be built anymore).
- PR #306 Updated python test files to run pytest with all four RMM configurations.
- PR #321 Added check routines for input graph data vertex IDs and offsets (cugraph currently supports only 32-bit integers).
- PR #333 Various general improvements at the library level

## Bug Fixes
- PR #283 Automerge fix
- PR #291 Fixed a RMM memory allocation failure due to duplicate copies of cnmem.o
- PR #291 Fixed a cub CsrMV call error when RMM pool allocator is used.
- PR #306 Fixed cmake warnings due to library conflicts.
- PR #311 Fixed bug in SNMG degree causing failure for three gpus
- PR #309 Update conda build recipes
- PR #314 Added datasets to gitignore
- PR #322 Updates to accommodate new cudf include file locations
- PR #324 Fixed crash in WeakCC for larger graph and added adj matrix symmetry check
- PR #327 Implemented a temporary fix for the build failure due to gunrock updates.
- PR #345 Updated CMakeLists.txt to apply RUNPATH to transitive dependencies.
- PR #350 Configure Sphinx to render params correctly
- PR #359 Updates to remove libboost_system as a runtime dependency on libcugraph.so


# cuGraph 0.7.0 (10 May 2019)

## New Features
- PR #195 Added Graph.get_two_hop_neighbors() method
- PR #195 Updated Jaccard and Weighted Jaccard to accept lists of vertex pairs to compute for
- PR #202 Added methods to compute the overlap coefficient and weighted overlap coefficient
- PR #230 SNMG SPMV and helpers functions
- PR #210 Expose degree calculation kernel via python API
- PR #220 Added bindings for Nvgraph triangle counting
- PR #234 Added bindings for renumbering, modify renumbering to use RMM
- PR #246 Added bindings for subgraph extraction
- PR #250 Add local build script to mimic gpuCI
- PR #261 Add docs build script to cuGraph
- PR #301 Added build.sh script, updated CI scripts and documentation

## Improvements
- PR #157 Removed cudatoolkit dependency in setup.py
- PR #185 Update docs version
- PR #194 Open source nvgraph in cugraph repository #194
- PR #190 Added a copy option in graph creation
- PR #196 Fix typos in readme intro
- PR #207 mtx2csv script
- PR #203 Added small datasets directly in the repo
- PR #215 Simplified get_rapids_dataset_root_dir(), set a default value for the root dir
- PR #233 Added csv datasets and edited test to use cudf for reading graphs
- PR #247 Added some documentation for renumbering
- PR #252 cpp test upgrades for more convenient testing on large input
- PR #264 Add cudatoolkit conda dependency
- PR #267 Use latest release version in update-version CI script
- PR #270 Updated the README.md and CONTRIBUTING.md files
- PR #281 Updated README with algorithm list


## Bug Fixes
- PR #256 Add pip to the install, clean up conda instructions
- PR #253 Add rmm to conda configuration
- PR #226 Bump cudf dependencies to 0.7
- PR #169 Disable terminal output in sssp
- PR #191 Fix double upload bug
- PR #181 Fixed crash/rmm free error when edge values provided
- PR #193 Fixed segfault when egde values not provided
- PR #190 Fixed a memory reference counting error between cudf & cugraph
- PR #190 Fixed a language level warning (cython)
- PR #214 Removed throw exception from dtor in TC
- PR #211 Remove hardcoded dataset paths, replace with build var that can be overridden with an env var
- PR #206 Updated versions in conda envs
- PR #218 Update c_graph.pyx
- PR #224 Update erroneous comments in overlap_wrapper.pyx, woverlap_wrapper.pyx, test_louvain.py, and spectral_clustering.pyx
- PR #220 Fixed bugs in Nvgraph triangle counting
- PR #232 Fixed memory leaks in managing cudf columns.
- PR #236 Fixed issue with v0.7 nightly yml environment file.  Also updated the README to remove pip
- PR #239 Added a check to prevent a cugraph object to store two different graphs.
- PR #244 Fixed issue with nvgraph's subgraph extraction if the first vertex in the vertex list is not incident on an edge in the extracted graph
- PR #249 Fix oudated cuDF version in gpu/build.shi
- PR #262 Removed networkx conda dependency for both build and runtime
- PR #271 Removed nvgraph conda dependency
- PR #276 Removed libgdf_cffi import from bindings
- PR #288 Add boost as a conda dependency

# cuGraph 0.6.0 (22 Mar 2019)

## New Features

- PR #73 Weighted Jaccard bindings
- PR #41 RMAT graph bindings
- PR #43 Louvain binings
- PR #44 SSSP bindings
- PR #47 BSF bindings
- PR #53 New Repo structure
- PR #67 RMM Integration with rmm as as submodule
- PR #82 Spectral Clustering bindings
- PR #82 Clustering metrics binding
- PR #85 Helper functions on python Graph object
- PR #106 Add gpu/build.sh file for gpuCI

## Improvements

- PR #50 Reorganize directory structure to match cuDF
- PR #85 Deleted setup.py and setup.cfg which had been replaced
- PR #95 Code clean up
- PR #96 Relocated mmio.c and mmio.h (external files) to thirdparty/mmio
- PR #97 Updated python tests to speed them up
- PR #100 Added testing for returned vertex and edge identifiers
- PR #105 Updated python code to follow PEP8 (fixed flake8 complaints)
- PR #121 Cleaned up READEME file
- PR #130 Update conda build recipes
- PR #144 Documentation for top level functions

## Bug Fixes

- PR #48 ABI Fixes
- PR #72 Bug fix for segfault issue getting transpose from adjacency list
- PR #105 Bug fix for memory leaks and python test failures
- PR #110 Bug fix for segfault calling Louvain with only edge list
- PR #115 Fixes for changes in cudf 0.6, pick up RMM from cudf instead of thirdpary
- PR #116 Added netscience.mtx dataset to datasets.tar.gz
- PR #120 Bug fix for segfault calling spectral clustering with only edge list
- PR #123 Fixed weighted Jaccard to assume the input weights are given as a cudf.Series
- PR #152 Fix conda package version string
- PR #160 Added additional link directory to support building on CentOS-7
- PR #221 Moved two_hop_neighbors.cuh to src folder to prevent it being installed
- PR #223 Fixed compiler warning in cpp/src/cugraph.cu
- PR #284 Commented out unit test code that fails due to a cudf bug


# cuGraph 0.5.0 (28 Jan 2019)<|MERGE_RESOLUTION|>--- conflicted
+++ resolved
@@ -3,11 +3,8 @@
 ## New Features
 
 ## Improvements
-<<<<<<< HEAD
-- PR #569 Exceptions
-=======
+- PR #569 Added exceptions
 - PR #554 Upgraded namespace so that cugraph can be used for the API.
->>>>>>> 3c557124
 - PR #564 Update cudf type aliases
 - PR #562 Remove pyarrow dependency so we inherit the one cudf uses
 
