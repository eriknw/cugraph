# cuGraph 0.8.0 (Date TBD)

## New Features
<<<<<<< HEAD
- PR #287 SNMG power iteration step1 
=======

>>>>>>> 5d80aa94

## Improvements


## Bug Fixes
- PR #283 Automerge fix

<<<<<<< HEAD
=======

>>>>>>> 5d80aa94
# cuGraph 0.7.0 (Date TBD)

## New Features
- PR #195 Added Graph.get_two_hop_neighbors() method
- PR #195 Updated Jaccard and Weighted Jaccard to accept lists of vertex pairs to compute for
- PR #202 Added methods to compute the overlap coefficient and weighted overlap coefficient
- PR #230 SNMG SPMV and helpers functions 
- PR #210 Expose degree calculation kernel via python API
- PR #220 Added bindings for Nvgraph triangle counting
- PR #234 Added bindings for renumbering, modify renumbering to use RMM
- PR #246 Added bindings for subgraph extraction
- PR #250 Add local build script to mimic gpuCI
- PR #261 Add docs build script to cuGraph

## Improvements
- PR #157 Removed cudatoolkit dependency in setup.py
- PR #185 Update docs version
- PR #194 Open source nvgraph in cugraph repository #194
- PR #190 Added a copy option in graph creation
- PR #196 Fix typos in readme intro
- PR #207 mtx2csv script
- PR #203 Added small datasets directly in the repo 
- PR #215 Simplified get_rapids_dataset_root_dir(), set a default value for the root dir
- PR #233 Added csv datasets and edited test to use cudf for reading graphs
- PR #247 Added some documentation for renumbering
- PR #252 cpp test upgrades for more convenient testing on large input
- PR #264 Add cudatoolkit conda dependency
- PR #267 Use latest release version in update-version CI script
- PR #270 Updated the README.md and CONTRIBUTING.md files
- PR #281 Updated README with algorithm list


## Bug Fixes
- PR #256 Add pip to the install, clean up conda instructions
- PR #253 Add rmm to conda configuration
- PR #226 Bump cudf dependencies to 0.7
- PR #169 Disable terminal output in sssp
- PR #191 Fix double upload bug
- PR #181 Fixed crash/rmm free error when edge values provided
- PR #193 Fixed segfault when egde values not provided
- PR #190 Fixed a memory reference counting error between cudf & cugraph
- PR #190 Fixed a language level warning (cython)
- PR #214 Removed throw exception from dtor in TC
- PR #211 Remove hardcoded dataset paths, replace with build var that can be overridden with an env var
- PR #206 Updated versions in conda envs
- PR #218 Update c_graph.pyx
- PR #224 Update erroneous comments in overlap_wrapper.pyx, woverlap_wrapper.pyx, test_louvain.py, and spectral_clustering.pyx
- PR #220 Fixed bugs in Nvgraph triangle counting
- PR #232 Fixed memory leaks in managing cudf columns.
- PR #236 Fixed issue with v0.7 nightly yml environment file.  Also updated the README to remove pip
- PR #239 Added a check to prevent a cugraph object to store two different graphs.
- PR #244 Fixed issue with nvgraph's subgraph extraction if the first vertex in the vertex list is not incident on an edge in the extracted graph
- PR #249 Fix oudated cuDF version in gpu/build.shi
- PR #262 Removed networkx conda dependency for both build and runtime
- PR #271 Removed nvgraph conda dependency
- PR #276 Removed libgdf_cffi import from bindings

# cuGraph 0.6.0 (22 Mar 2019)

## New Features

- PR #73 Weighted Jaccard bindings
- PR #41 RMAT graph bindings
- PR #43 Louvain binings
- PR #44 SSSP bindings
- PR #47 BSF bindings
- PR #53 New Repo structure
- PR #67 RMM Integration with rmm as as submodule
- PR #82 Spectral Clustering bindings
- PR #82 Clustering metrics binding
- PR #85 Helper functions on python Graph object
- PR #106 Add gpu/build.sh file for gpuCI

## Improvements

- PR #50 Reorganize directory structure to match cuDF
- PR #85 Deleted setup.py and setup.cfg which had been replaced
- PR #95 Code clean up
- PR #96 Relocated mmio.c and mmio.h (external files) to thirdparty/mmio
- PR #97 Updated python tests to speed them up
- PR #100 Added testing for returned vertex and edge identifiers
- PR #105 Updated python code to follow PEP8 (fixed flake8 complaints)
- PR #121 Cleaned up READEME file
- PR #130 Update conda build recipes
- PR #144 Documentation for top level functions

## Bug Fixes

- PR #48 ABI Fixes
- PR #72 Bug fix for segfault issue getting transpose from adjacency list
- PR #105 Bug fix for memory leaks and python test failures
- PR #110 Bug fix for segfault calling Louvain with only edge list
- PR #115 Fixes for changes in cudf 0.6, pick up RMM from cudf instead of thirdpary
- PR #116 Added netscience.mtx dataset to datasets.tar.gz
- PR #120 Bug fix for segfault calling spectral clustering with only edge list
- PR #123 Fixed weighted Jaccard to assume the input weights are given as a cudf.Series
- PR #152 Fix conda package version string
- PR #160 Added additional link directory to support building on CentOS-7
- PR #221 Moved two_hop_neighbors.cuh to src folder to prevent it being installed
- PR #223 Fixed compiler warning in cpp/src/cugraph.cu


# cuGraph 0.5.0 (28 Jan 2019)
<|MERGE_RESOLUTION|>--- conflicted
+++ resolved
@@ -1,11 +1,7 @@
 # cuGraph 0.8.0 (Date TBD)
 
 ## New Features
-<<<<<<< HEAD
 - PR #287 SNMG power iteration step1 
-=======
-
->>>>>>> 5d80aa94
 
 ## Improvements
 
@@ -13,10 +9,6 @@
 ## Bug Fixes
 - PR #283 Automerge fix
 
-<<<<<<< HEAD
-=======
-
->>>>>>> 5d80aa94
 # cuGraph 0.7.0 (Date TBD)
 
 ## New Features
