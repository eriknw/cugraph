--- conflicted
+++ resolved
@@ -18,14 +18,10 @@
 - PR #807 Updating the Python docs
 - PR #820 OPG infra and all-gather smoke test
 - PR #829 Updated README and CONTRIBUTIOIN docs
-<<<<<<< HEAD
-- PR %831 Updated Notebook - Added K-Truss, ECG, and Betweenness Centrality
-  
-=======
+- PR #831 Updated Notebook - Added K-Truss, ECG, and Betweenness Centrality
 - PR #833 Update graph functions to use new Graph class
 - PR #834 Updated local gpuci build
 
->>>>>>> 27984618
 ## Bug Fixes
 - PR #763 Update RAPIDS conda dependencies to v0.14
 - PR #795 Fix some documentation
