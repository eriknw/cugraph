--- conflicted
+++ resolved
@@ -127,11 +127,8 @@
         "bfs_predecessors": "`sort_neighbors` parameter is not yet supported.",
         "bfs_successors": "`sort_neighbors` parameter is not yet supported.",
         "bfs_tree": "`sort_neighbors` parameter is not yet supported.",
-<<<<<<< HEAD
+        "clustering": "Directed graphs and `weight` parameter are not yet supported.",
         "core_number": "Directed graphs are not yet supported.",
-=======
-        "clustering": "Directed graphs and `weight` parameter are not yet supported.",
->>>>>>> 52ab54ff
         "edge_betweenness_centrality": "`weight` parameter is not yet supported, and RNG with seed may be different.",
         "eigenvector_centrality": "`nstart` parameter is not used, but it is checked for validity.",
         "from_pandas_edgelist": "cudf.DataFrame inputs also supported; value columns with str is unsuppported.",
