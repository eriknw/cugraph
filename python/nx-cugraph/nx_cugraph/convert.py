# Copyright (c) 2023, NVIDIA CORPORATION.
# Licensed under the Apache License, Version 2.0 (the "License");
# you may not use this file except in compliance with the License.
# You may obtain a copy of the License at
#
#     http://www.apache.org/licenses/LICENSE-2.0
#
# Unless required by applicable law or agreed to in writing, software
# distributed under the License is distributed on an "AS IS" BASIS,
# WITHOUT WARRANTIES OR CONDITIONS OF ANY KIND, either express or implied.
# See the License for the specific language governing permissions and
# limitations under the License.
from __future__ import annotations

import itertools
import operator as op
from collections import Counter
from collections.abc import Mapping
from typing import TYPE_CHECKING

import cupy as cp
import networkx as nx
import numpy as np

import nx_cugraph as nxcg

from .utils import index_dtype

if TYPE_CHECKING:  # pragma: no cover
    from nx_cugraph.typing import AttrKey, Dtype, EdgeValue, NodeValue, any_ndarray

__all__ = [
    "from_networkx",
    "to_networkx",
]

concat = itertools.chain.from_iterable
# A "required" attribute is one that all edges or nodes must have or KeyError is raised
REQUIRED = ...


def from_networkx(
    graph: nx.Graph,
    edge_attrs: AttrKey | dict[AttrKey, EdgeValue | None] | None = None,
    edge_dtypes: Dtype | dict[AttrKey, Dtype | None] | None = None,
    *,
    node_attrs: AttrKey | dict[AttrKey, NodeValue | None] | None = None,
    node_dtypes: Dtype | dict[AttrKey, Dtype | None] | None = None,
    preserve_all_attrs: bool = False,
    preserve_edge_attrs: bool = False,
    preserve_node_attrs: bool = False,
    preserve_graph_attrs: bool = False,
    as_directed: bool = False,
    name: str | None = None,
    graph_name: str | None = None,
) -> nxcg.Graph:
    """Convert a networkx graph to nx_cugraph graph; can convert all attributes.

    Parameters
    ----------
    G : networkx.Graph
    edge_attrs : str or dict, optional
        Dict that maps edge attributes to default values if missing in ``G``.
        If None, then no edge attributes will be converted.
        If default value is None, then missing values are handled with a mask.
        A default value of ``nxcg.convert.REQUIRED`` or ``...`` indicates that
        all edges have data for this attribute, and raise `KeyError` if not.
        For convenience, `edge_attrs` may be a single attribute with default 1;
        for example ``edge_attrs="weight"``.
    edge_dtypes : dtype or dict, optional
    node_attrs : str or dict, optional
        Dict that maps node attributes to default values if missing in ``G``.
        If None, then no node attributes will be converted.
        If default value is None, then missing values are handled with a mask.
        A default value of ``nxcg.convert.REQUIRED`` or ``...`` indicates that
        all edges have data for this attribute, and raise `KeyError` if not.
        For convenience, `node_attrs` may be a single attribute with no default;
        for example ``node_attrs="weight"``.
    node_dtypes : dtype or dict, optional
    preserve_all_attrs : bool, default False
        If True, then equivalent to setting preserve_edge_attrs, preserve_node_attrs,
        and preserve_graph_attrs to True.
    preserve_edge_attrs : bool, default False
        Whether to preserve all edge attributes.
    preserve_node_attrs : bool, default False
        Whether to preserve all node attributes.
    preserve_graph_attrs : bool, default False
        Whether to preserve all graph attributes.
    as_directed : bool, default False
        If True, then the returned graph will be directed regardless of input.
        If False, then the returned graph type is determined by input graph.
    name : str, optional
        The name of the algorithm when dispatched from networkx.
    graph_name : str, optional
        The name of the graph argument geing converted when dispatched from networkx.

    Returns
    -------
    nx_cugraph.Graph

    Notes
    -----
    For optimal performance, be as specific as possible about what is being converted:

    1. Do you need edge values? Creating a graph with just the structure is the fastest.
    2. Do you know the edge attribute(s) you need? Specify with `edge_attrs`.
    3. Do you know the default values? Specify with ``edge_attrs={weight: default}``.
    4. Do you know if all edges have values? Specify with ``edge_attrs={weight: ...}``.
    5. Do you know the dtype of attributes? Specify with `edge_dtypes`.

    Conversely, using ``preserve_edge_attrs=True`` or ``preserve_all_attrs=True`` are
    the slowest, but are also the most flexible and generic.

    See Also
    --------
    to_networkx : The opposite; convert nx_cugraph graph to networkx graph
    """
    # This uses `graph._adj` and `graph._node`, which are private attributes in NetworkX
    if not isinstance(graph, nx.Graph):
        if isinstance(graph, nx.classes.reportviews.NodeView):
            # Convert to a Graph with only nodes (no edges)
            G = nx.Graph()
            G.add_nodes_from(graph.items())
            graph = G
        else:
            raise TypeError(f"Expected networkx.Graph; got {type(graph)}")

    if preserve_all_attrs:
        preserve_edge_attrs = True
        preserve_node_attrs = True
        preserve_graph_attrs = True

    if edge_attrs is not None:
        if isinstance(edge_attrs, Mapping):
            # Copy so we don't mutate the original
            edge_attrs = dict(edge_attrs)
        else:
            edge_attrs = {edge_attrs: 1}

    if node_attrs is not None:
        if isinstance(node_attrs, Mapping):
            # Copy so we don't mutate the original
            node_attrs = dict(node_attrs)
        else:
            node_attrs = {node_attrs: None}

    if graph.__class__ in {nx.Graph, nx.DiGraph, nx.MultiGraph, nx.MultiDiGraph}:
        # This is a NetworkX private attribute, but is much faster to use
        adj = graph._adj
    else:
        adj = graph.adj
    if isinstance(adj, nx.classes.coreviews.FilterAdjacency):
        adj = {k: dict(v) for k, v in adj.items()}

    N = len(adj)
    if (
        not preserve_edge_attrs
        and not edge_attrs
        # Faster than graph.number_of_edges() == 0
        or next(concat(rowdata.values() for rowdata in adj.values()), None) is None
    ):
        # Either we weren't asked to preserve edge attributes, or there are no edges
        edge_attrs = None
    elif preserve_edge_attrs:
        # Using comprehensions should be just as fast starting in Python 3.11
        it = concat(map(dict.values, adj.values()))
        if graph.is_multigraph():
            it = concat(map(dict.values, it))
        # PERF: should we add `filter(None, ...)` to remove empty data dicts?
        attr_sets = set(map(frozenset, it))
        attrs = frozenset.union(*attr_sets)
        edge_attrs = dict.fromkeys(attrs, REQUIRED)
        if len(attr_sets) > 1:
            # Determine which edges have missing data
            for attr, count in Counter(concat(attr_sets)).items():
                if count != len(attr_sets):
                    edge_attrs[attr] = None
    elif None in edge_attrs.values():
        # Required edge attributes have a default of None in `edge_attrs`
        # Verify all edge attributes are present!
        required = frozenset(
            attr for attr, default in edge_attrs.items() if default is None
        )
        if len(required) == 1:
            # Fast path for the common case of a single attribute with no default
            [attr] = required
            if graph.is_multigraph():
                it = (
                    attr in edgedata
                    for rowdata in adj.values()
                    for multiedges in rowdata.values()
                    for edgedata in multiedges.values()
                )
            else:
                it = (
                    attr in edgedata
                    for rowdata in adj.values()
                    for edgedata in rowdata.values()
                )
            if next(it):
                if all(it):
                    # All edges have data
                    edge_attrs[attr] = REQUIRED
                # Else some edges have attribute (default already None)
            elif not any(it):
                # No edges have attribute
                del edge_attrs[attr]
            # Else some edges have attribute (default already None)
        else:
            it = concat(map(dict.values, adj.values()))
            if graph.is_multigraph():
                it = concat(map(dict.values, it))
            attr_sets = set(map(required.intersection, it))
            for attr in required - frozenset.union(*attr_sets):
                # No edges have these attributes
                del edge_attrs[attr]
            for attr in frozenset.intersection(*attr_sets):
                # All edges have these attributes
                edge_attrs[attr] = REQUIRED

    if N == 0:
        node_attrs = None
    elif preserve_node_attrs:
        attr_sets = set(map(frozenset, graph._node.values()))
        attrs = frozenset.union(*attr_sets)
        node_attrs = dict.fromkeys(attrs, REQUIRED)
        if len(attr_sets) > 1:
            # Determine which nodes have missing data
            for attr, count in Counter(concat(attr_sets)).items():
                if count != len(attr_sets):
                    node_attrs[attr] = None
    elif node_attrs and None in node_attrs.values():
        # Required node attributes have a default of None in `node_attrs`
        # Verify all node attributes are present!
        required = frozenset(
            attr for attr, default in node_attrs.items() if default is None
        )
        if len(required) == 1:
            # Fast path for the common case of a single attribute with no default
            [attr] = required
            it = (attr in nodedata for nodedata in graph._node.values())
            if next(it):
                if all(it):
                    # All nodes have data
                    node_attrs[attr] = REQUIRED
                # Else some nodes have attribute (default already None)
            elif not any(it):
                # No nodes have attribute
                del node_attrs[attr]
            # Else some nodes have attribute (default already None)
        else:
            attr_sets = set(map(required.intersection, graph._node.values()))
            for attr in required - frozenset.union(*attr_sets):
                # No nodes have these attributes
                del node_attrs[attr]
            for attr in frozenset.intersection(*attr_sets):
                # All nodes have these attributes
                node_attrs[attr] = REQUIRED

    key_to_id = dict(zip(adj, range(N)))
    col_iter = concat(adj.values())
    try:
        no_renumber = all(k == v for k, v in key_to_id.items())
    except Exception:
        no_renumber = False
    if no_renumber:
        key_to_id = None
    else:
        col_iter = map(key_to_id.__getitem__, col_iter)
    if graph.is_multigraph():
<<<<<<< HEAD
        col_indices = np.fromiter(col_iter, index_dtype)
=======
        dst_indices = np.fromiter(col_iter, np.int32)
>>>>>>> 629e63c1
        num_multiedges = np.fromiter(
            map(len, concat(map(dict.values, adj.values()))), index_dtype
        )
        # cp.repeat is slow to use here, so use numpy instead
        dst_indices = cp.array(np.repeat(dst_indices, num_multiedges))
        # Determine edge keys and edge ids for multigraphs
        edge_keys = list(concat(concat(map(dict.values, adj.values()))))
        edge_indices = cp.fromiter(
            concat(map(range, map(len, concat(map(dict.values, adj.values()))))),
            index_dtype,
        )
        if edge_keys == edge_indices.tolist():
            edge_keys = None  # Prefer edge_indices
    else:
<<<<<<< HEAD
        col_indices = cp.fromiter(col_iter, index_dtype)
=======
        dst_indices = cp.fromiter(col_iter, np.int32)
>>>>>>> 629e63c1

    edge_values = {}
    edge_masks = {}
    if edge_attrs:
        if edge_dtypes is None:
            edge_dtypes = {}
        elif not isinstance(edge_dtypes, Mapping):
            edge_dtypes = dict.fromkeys(edge_attrs, edge_dtypes)
        for edge_attr, edge_default in edge_attrs.items():
            dtype = edge_dtypes.get(edge_attr)
            if edge_default is None:
                vals = []
                append = vals.append
                if graph.is_multigraph():
                    iter_mask = (
                        append(
                            edgedata[edge_attr]
                            if (present := edge_attr in edgedata)
                            else False
                        )
                        or present
                        for rowdata in adj.values()
                        for multiedges in rowdata.values()
                        for edgedata in multiedges.values()
                    )
                else:
                    iter_mask = (
                        append(
                            edgedata[edge_attr]
                            if (present := edge_attr in edgedata)
                            else False
                        )
                        or present
                        for rowdata in adj.values()
                        for edgedata in rowdata.values()
                    )
                edge_masks[edge_attr] = cp.fromiter(iter_mask, bool)
                edge_values[edge_attr] = cp.array(vals, dtype)
                # if vals.ndim > 1: ...
            else:
                if edge_default is REQUIRED:
                    # Using comprehensions should be fast starting in Python 3.11
                    # iter_values = (
                    #     edgedata[edge_attr]
                    #     for rowdata in adj.values()
                    #     for edgedata in rowdata.values()
                    # )
                    it = concat(map(dict.values, adj.values()))
                    if graph.is_multigraph():
                        it = concat(map(dict.values, it))
                    iter_values = map(op.itemgetter(edge_attr), it)
                elif graph.is_multigraph():
                    iter_values = (
                        edgedata.get(edge_attr, edge_default)
                        for rowdata in adj.values()
                        for multiedges in rowdata.values()
                        for edgedata in multiedges.values()
                    )
                else:
                    iter_values = (
                        edgedata.get(edge_attr, edge_default)
                        for rowdata in adj.values()
                        for edgedata in rowdata.values()
                    )
                if dtype is None:
                    edge_values[edge_attr] = cp.array(list(iter_values))
                else:
                    edge_values[edge_attr] = cp.fromiter(iter_values, dtype)
                # if vals.ndim > 1: ...

    # cp.repeat is slow to use here, so use numpy instead
<<<<<<< HEAD
    row_indices = np.repeat(
        np.arange(N, dtype=index_dtype),
        np.fromiter(map(len, adj.values()), index_dtype),
=======
    src_indices = np.repeat(
        np.arange(N, dtype=np.int32), np.fromiter(map(len, adj.values()), np.int32)
>>>>>>> 629e63c1
    )
    if graph.is_multigraph():
        src_indices = np.repeat(src_indices, num_multiedges)
    src_indices = cp.array(src_indices)

    node_values = {}
    node_masks = {}
    if node_attrs:
        nodes = graph._node
        if node_dtypes is None:
            node_dtypes = {}
        elif not isinstance(node_dtypes, Mapping):
            node_dtypes = dict.fromkeys(node_attrs, node_dtypes)
        for node_attr, node_default in node_attrs.items():
            # Iterate over `adj` to ensure consistent order
            dtype = node_dtypes.get(node_attr)
            if node_default is None:
                vals = []
                append = vals.append
                iter_mask = (
                    append(
                        nodedata[node_attr]
                        if (present := node_attr in (nodedata := nodes[node_id]))
                        else False
                    )
                    or present
                    for node_id in adj
                )
                # Node values may be numpy or cupy arrays (useful for str, object, etc).
                # Someday we'll let the user choose np or cp, and support edge values.
                node_mask = np.fromiter(iter_mask, bool)
                node_value = np.array(vals, dtype)
                try:
                    node_value = cp.array(node_value)
                except ValueError:
                    pass
                else:
                    node_mask = cp.array(node_mask)
                node_values[node_attr] = node_value
                node_masks[node_attr] = node_mask
                # if vals.ndim > 1: ...
            else:
                if node_default is REQUIRED:
                    iter_values = (nodes[node_id][node_attr] for node_id in adj)
                else:
                    iter_values = (
                        nodes[node_id].get(node_attr, node_default) for node_id in adj
                    )
                # Node values may be numpy or cupy arrays (useful for str, object, etc).
                # Someday we'll let the user choose np or cp, and support edge values.
                if dtype is None:
                    node_value = np.array(list(iter_values))
                else:
                    node_value = np.fromiter(iter_values, dtype)
                try:
                    node_value = cp.array(node_value)
                except ValueError:
                    pass
                node_values[node_attr] = node_value
                # if vals.ndim > 1: ...
    if graph.is_multigraph():
        if graph.is_directed() or as_directed:
            klass = nxcg.MultiDiGraph
        else:
            klass = nxcg.MultiGraph
        rv = klass.from_coo(
            N,
            src_indices,
            dst_indices,
            edge_indices,
            edge_values,
            edge_masks,
            node_values,
            node_masks,
            key_to_id=key_to_id,
            edge_keys=edge_keys,
        )
    else:
        if graph.is_directed() or as_directed:
            klass = nxcg.DiGraph
        else:
            klass = nxcg.Graph
        rv = klass.from_coo(
            N,
            src_indices,
            dst_indices,
            edge_values,
            edge_masks,
            node_values,
            node_masks,
            key_to_id=key_to_id,
        )
    if preserve_graph_attrs:
        rv.graph.update(graph.graph)  # deepcopy?
    return rv


def _iter_attr_dicts(
    values: dict[AttrKey, any_ndarray[EdgeValue | NodeValue]],
    masks: dict[AttrKey, any_ndarray[bool]],
):
    full_attrs = list(values.keys() - masks.keys())
    if full_attrs:
        full_dicts = (
            dict(zip(full_attrs, vals))
            for vals in zip(*(values[attr].tolist() for attr in full_attrs))
        )
    partial_attrs = list(values.keys() & masks.keys())
    if partial_attrs:
        partial_dicts = (
            {k: v for k, (v, m) in zip(partial_attrs, vals_masks) if m}
            for vals_masks in zip(
                *(
                    zip(values[attr].tolist(), masks[attr].tolist())
                    for attr in partial_attrs
                )
            )
        )
    if full_attrs and partial_attrs:
        full_dicts = (d1.update(d2) or d1 for d1, d2 in zip(full_dicts, partial_dicts))
    elif partial_attrs:
        full_dicts = partial_dicts
    return full_dicts


def to_networkx(G: nxcg.Graph, *, sort_edges: bool = True) -> nx.Graph:
    """Convert a nx_cugraph graph to networkx graph.

    All edge and node attributes and ``G.graph`` properties are converted.

    Parameters
    ----------
    G : nx_cugraph.Graph
    sort_edges : bool, default True
        Whether to sort the edge data of the input graph by (src, dst) indices
        before converting. This can be useful for consistent conversions.

    Returns
    -------
    networkx.Graph

    See Also
    --------
    from_networkx : The opposite; convert networkx graph to nx_cugraph graph
    """
    rv = G.to_networkx_class()()
    id_to_key = G.id_to_key
    if sort_edges:
        G._sort_edge_indices()

    node_values = G.node_values
    node_masks = G.node_masks
    if node_values:
        node_iter = range(len(G))
        if id_to_key is not None:
            node_iter = map(id_to_key.__getitem__, node_iter)
        full_node_dicts = _iter_attr_dicts(node_values, node_masks)
        rv.add_nodes_from(zip(node_iter, full_node_dicts))
    elif id_to_key is not None:
        rv.add_nodes_from(id_to_key)
    else:
        rv.add_nodes_from(range(len(G)))

    src_indices = G.src_indices
    dst_indices = G.dst_indices
    edge_values = G.edge_values
    edge_masks = G.edge_masks
    if not G.is_directed():
        # Only add upper triangle of the adjacency matrix so we don't double-add edges
<<<<<<< HEAD
        mask = row_indices <= col_indices
        row_indices = row_indices[mask]
        col_indices = col_indices[mask]
        if edge_values:
            edge_values = {k: v[mask] for k, v in edge_values.items()}
=======
        mask = src_indices <= dst_indices
        src_indices = src_indices[mask]
        dst_indices = dst_indices[mask]
        edge_values = {k: v[mask] for k, v in edge_values.items()}
>>>>>>> 629e63c1
        if edge_masks:
            edge_masks = {k: v[mask] for k, v in edge_masks.items()}
    src_indices = row_iter = src_indices.tolist()
    dst_indices = col_iter = dst_indices.tolist()
    if id_to_key is not None:
        row_iter = map(id_to_key.__getitem__, src_indices)
        col_iter = map(id_to_key.__getitem__, dst_indices)
    if G.is_multigraph() and (G.edge_keys is not None or G.edge_indices is not None):
        if G.edge_keys is not None:
            edge_keys = G.edge_keys
        else:
            edge_keys = G.edge_indices.tolist()
        if edge_values:
            full_edge_dicts = _iter_attr_dicts(edge_values, edge_masks)
            rv.add_edges_from(zip(row_iter, col_iter, edge_keys, full_edge_dicts))
        else:
            rv.add_edges_from(zip(row_iter, col_iter, edge_keys))
    elif edge_values:
        full_edge_dicts = _iter_attr_dicts(edge_values, edge_masks)
        rv.add_edges_from(zip(row_iter, col_iter, full_edge_dicts))
    else:
        rv.add_edges_from(zip(row_iter, col_iter))

    rv.graph.update(G.graph)
    return rv


def _to_graph(
    G,
    edge_attr: AttrKey | None = None,
    edge_default: EdgeValue | None = 1,
    edge_dtype: Dtype | None = None,
) -> nxcg.Graph | nxcg.DiGraph:
    """Ensure that input type is a nx_cugraph graph, and convert if necessary.

    Directed and undirected graphs are both allowed.
    This is an internal utility function and may change or be removed.
    """
    if isinstance(G, nxcg.Graph):
        return G
    if isinstance(G, nx.Graph):
        return from_networkx(
            G, {edge_attr: edge_default} if edge_attr is not None else None, edge_dtype
        )
    # TODO: handle cugraph.Graph
    raise TypeError


def _to_directed_graph(
    G,
    edge_attr: AttrKey | None = None,
    edge_default: EdgeValue | None = 1,
    edge_dtype: Dtype | None = None,
) -> nxcg.DiGraph:
    """Ensure that input type is a nx_cugraph DiGraph, and convert if necessary.

    Undirected graphs will be converted to directed.
    This is an internal utility function and may change or be removed.
    """
    if isinstance(G, nxcg.DiGraph):
        return G
    if isinstance(G, nxcg.Graph):
        return G.to_directed()
    if isinstance(G, nx.Graph):
        return from_networkx(
            G,
            {edge_attr: edge_default} if edge_attr is not None else None,
            edge_dtype,
            as_directed=True,
        )
    # TODO: handle cugraph.Graph
    raise TypeError


def _to_undirected_graph(
    G,
    edge_attr: AttrKey | None = None,
    edge_default: EdgeValue | None = 1,
    edge_dtype: Dtype | None = None,
) -> nxcg.Graph:
    """Ensure that input type is a nx_cugraph Graph, and convert if necessary.

    Only undirected graphs are allowed. Directed graphs will raise ValueError.
    This is an internal utility function and may change or be removed.
    """
    if isinstance(G, nxcg.Graph):
        if G.is_directed():
            raise ValueError("Only undirected graphs supported; got a directed graph")
        return G
    if isinstance(G, nx.Graph):
        return from_networkx(
            G, {edge_attr: edge_default} if edge_attr is not None else None, edge_dtype
        )
    # TODO: handle cugraph.Graph
    raise TypeError<|MERGE_RESOLUTION|>--- conflicted
+++ resolved
@@ -258,7 +258,7 @@
                 node_attrs[attr] = REQUIRED
 
     key_to_id = dict(zip(adj, range(N)))
-    col_iter = concat(adj.values())
+    dst_iter = concat(adj.values())
     try:
         no_renumber = all(k == v for k, v in key_to_id.items())
     except Exception:
@@ -266,13 +266,9 @@
     if no_renumber:
         key_to_id = None
     else:
-        col_iter = map(key_to_id.__getitem__, col_iter)
+        dst_iter = map(key_to_id.__getitem__, dst_iter)
     if graph.is_multigraph():
-<<<<<<< HEAD
-        col_indices = np.fromiter(col_iter, index_dtype)
-=======
-        dst_indices = np.fromiter(col_iter, np.int32)
->>>>>>> 629e63c1
+        dst_indices = np.fromiter(dst_iter, index_dtype)
         num_multiedges = np.fromiter(
             map(len, concat(map(dict.values, adj.values()))), index_dtype
         )
@@ -287,11 +283,7 @@
         if edge_keys == edge_indices.tolist():
             edge_keys = None  # Prefer edge_indices
     else:
-<<<<<<< HEAD
-        col_indices = cp.fromiter(col_iter, index_dtype)
-=======
-        dst_indices = cp.fromiter(col_iter, np.int32)
->>>>>>> 629e63c1
+        dst_indices = cp.fromiter(dst_iter, index_dtype)
 
     edge_values = {}
     edge_masks = {}
@@ -363,14 +355,9 @@
                 # if vals.ndim > 1: ...
 
     # cp.repeat is slow to use here, so use numpy instead
-<<<<<<< HEAD
-    row_indices = np.repeat(
+    src_indices = np.repeat(
         np.arange(N, dtype=index_dtype),
         np.fromiter(map(len, adj.values()), index_dtype),
-=======
-    src_indices = np.repeat(
-        np.arange(N, dtype=np.int32), np.fromiter(map(len, adj.values()), np.int32)
->>>>>>> 629e63c1
     )
     if graph.is_multigraph():
         src_indices = np.repeat(src_indices, num_multiedges)
@@ -540,25 +527,18 @@
     edge_masks = G.edge_masks
     if not G.is_directed():
         # Only add upper triangle of the adjacency matrix so we don't double-add edges
-<<<<<<< HEAD
-        mask = row_indices <= col_indices
-        row_indices = row_indices[mask]
-        col_indices = col_indices[mask]
-        if edge_values:
-            edge_values = {k: v[mask] for k, v in edge_values.items()}
-=======
         mask = src_indices <= dst_indices
         src_indices = src_indices[mask]
         dst_indices = dst_indices[mask]
-        edge_values = {k: v[mask] for k, v in edge_values.items()}
->>>>>>> 629e63c1
+        if edge_values:
+            edge_values = {k: v[mask] for k, v in edge_values.items()}
         if edge_masks:
             edge_masks = {k: v[mask] for k, v in edge_masks.items()}
-    src_indices = row_iter = src_indices.tolist()
-    dst_indices = col_iter = dst_indices.tolist()
+    src_indices = src_iter = src_indices.tolist()
+    dst_indices = dst_iter = dst_indices.tolist()
     if id_to_key is not None:
-        row_iter = map(id_to_key.__getitem__, src_indices)
-        col_iter = map(id_to_key.__getitem__, dst_indices)
+        src_iter = map(id_to_key.__getitem__, src_indices)
+        dst_iter = map(id_to_key.__getitem__, dst_indices)
     if G.is_multigraph() and (G.edge_keys is not None or G.edge_indices is not None):
         if G.edge_keys is not None:
             edge_keys = G.edge_keys
@@ -566,14 +546,14 @@
             edge_keys = G.edge_indices.tolist()
         if edge_values:
             full_edge_dicts = _iter_attr_dicts(edge_values, edge_masks)
-            rv.add_edges_from(zip(row_iter, col_iter, edge_keys, full_edge_dicts))
-        else:
-            rv.add_edges_from(zip(row_iter, col_iter, edge_keys))
+            rv.add_edges_from(zip(src_iter, dst_iter, edge_keys, full_edge_dicts))
+        else:
+            rv.add_edges_from(zip(src_iter, dst_iter, edge_keys))
     elif edge_values:
         full_edge_dicts = _iter_attr_dicts(edge_values, edge_masks)
-        rv.add_edges_from(zip(row_iter, col_iter, full_edge_dicts))
+        rv.add_edges_from(zip(src_iter, dst_iter, full_edge_dicts))
     else:
-        rv.add_edges_from(zip(row_iter, col_iter))
+        rv.add_edges_from(zip(src_iter, dst_iter))
 
     rv.graph.update(G.graph)
     return rv
