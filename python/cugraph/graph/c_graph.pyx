--- conflicted
+++ resolved
@@ -105,7 +105,6 @@
         self.delete_transposed_adj_list()
         free(g)
 
-<<<<<<< HEAD
     def renumber(self, source_col, dest_col):
         cdef gdf_column * src_renumbered = NULL
         cdef gdf_column * dst_renumbered = NULL
@@ -134,10 +133,7 @@
 
         return cudf.Series(src_renumbered_array), cudf.Series(dst_renumbered_array), cudf.Series(numbering_map_array)
 
-    def add_edge_list(self, source_col, dest_col, value_col=None):
-=======
     def add_edge_list(self, source_col, dest_col, value_col=None, copy=False):
->>>>>>> b72248ce
         """
         Create the edge list representation of a Graph. The passed source_col
         and dest_col arguments wrap gdf_column objects that represent a graph
@@ -254,41 +250,12 @@
 
         src_data = rmm.device_array_from_ptr(src_col_data,
                                      nelem=col_size,
-<<<<<<< HEAD
-                                     dtype=dtypes_inv[g.edgeList.src_indices.dtype])
-        dest_data = rmm.device_array_from_ptr(dest_col_data,
-                                     nelem=col_size,
-                                     dtype=dtypes_inv[g.edgeList.dest_indices.dtype])
-
-        return cudf.Series(src_data), cudf.Series(dest_data)
-
-    def to_edge_list(self):
-        """
-        Compute the edge list from adjacency list and return sources and destinations as cudf Series.
-        """
-        cdef uintptr_t graph = self.graph_ptr
-        err = gdf_add_edge_list(< gdf_graph *> graph)
-        cudf.bindings.cudf_cpp.check_gdf_error(err)
-
-        col_size = graph.edgeList.src_indices.size
-
-        cdef uintptr_t src_col_data = < uintptr_t > graph.edgeList.src_indices.data
-        cdef uintptr_t dest_col_data = < uintptr_t > graph.edgeList.dest_indices.data
-
-        src_data = rmm.device_array_from_ptr(src_col_data,
-                                     nelem=col_size,
-                                     dtype=np.int32)
-        dest_data = rmm.device_array_from_ptr(dest_col_data,
-                                     nelem=col_size,
-                                     dtype=np.int32)
-=======
                                      dtype=np.int32)  # ,
                                      # finalizer=rmm._make_finalizer(src_col_data, 0))
         dest_data = rmm.device_array_from_ptr(dest_col_data,
                                      nelem=col_size,
                                      dtype=np.int32)  # ,
                                      # finalizer=rmm._make_finalizer(dest_col_data, 0))
->>>>>>> b72248ce
         # g.edgeList.src_indices.data and g.edgeList.dest_indices.data are not
         # owned by this instance, so should not be freed here (this will lead
         # to double free, and undefined behavior).
@@ -411,19 +378,12 @@
 
         offsets_data = rmm.device_array_from_ptr(offset_col_data,
                                      nelem=col_size_off,
-<<<<<<< HEAD
-                                     dtype=dtypes_inv[g.adjList.offsets.dtype])
-        indices_data = rmm.device_array_from_ptr(indices_col_data,
-                                     nelem=col_size_ind,
-                                     dtype=dtypes_inv[g.adjList.indices.dtype])
-=======
                                      dtype=np.int32) # ,
                                      # finalizer=rmm._make_finalizer(offset_col_data, 0))
         indices_data = rmm.device_array_from_ptr(index_col_data,
                                      nelem=col_size_ind,
                                      dtype=np.int32) # ,
                                      # finalizer=rmm._make_finalizer(index_col_data, 0))
->>>>>>> b72248ce
         # g.adjList.offsets.data and g.adjList.indices.data are not owned by
         # this instance, so should not be freed here (this will lead to double
         # free, and undefined behavior).
@@ -470,19 +430,12 @@
 
         offsets_data = rmm.device_array_from_ptr(offset_col_data,
                                      nelem=off_size,
-<<<<<<< HEAD
-                                     dtype=np.int32)
-        indices_data = rmm.device_array_from_ptr(indices_col_data,
-                                     nelem=ind_size,
-                                     dtype=np.int32)
-=======
                                      dtype=np.int32)  # ,
                                      # finalizer=rmm._make_finalizer(offsets_col_data, 0))
         indices_data = rmm.device_array_from_ptr(indices_col_data,
                                      nelem=ind_size,
                                      dtype=np.int32)  # ,
                                      # finalizer=rmm._make_finalizer(indices_col_data, 0))
->>>>>>> b72248ce
         # g.transposedAdjList.offsets.data and g.transposedAdjList.indices.data
         # are not owned by this instance, so should not be freed here (this
         # will lead to double free, and undefined behavior).
