--- conflicted
+++ resolved
@@ -181,16 +181,11 @@
 
     translate = 1000
 
-<<<<<<< HEAD
     df = cudf.DataFrame()
-    df["src"] = cudf.Series([x + translate for x in sources])
-    df["dst"] = cudf.Series([x + translate for x in destinations])
-=======
-    source_translated = cudf.Series([x + translate for x in sources.
-                                    values_host])
-    dest_translated = cudf.Series([x + translate for x in destinations.
-                                  values_host])
->>>>>>> 6a6ec00f
+    df["src"] = cudf.Series([x + translate for x in sources.
+                            values_host])
+    df["dst"] = cudf.Series([x + translate for x in destinations.
+                            values_host])
 
     numbering = NumberMap()
     numbering.from_series(df["src"], df["dst"])
@@ -219,17 +214,12 @@
     translate = 1000
 
     gdf = cudf.DataFrame()
-<<<<<<< HEAD
-    gdf["src"] = cudf.Series([x + translate for x in sources])
-    gdf["dst"] = cudf.Series([x + translate for x in destinations])
-
-    numbering = NumberMap()
-    numbering.from_dataframe(gdf, ["src"], ["dst"])
-=======
     gdf['src'] = cudf.Series([x + translate for x in sources.values_host])
     gdf['dst'] = cudf.Series([x + translate for x in destinations.
                              values_host])
->>>>>>> 6a6ec00f
+
+    numbering = NumberMap()
+    numbering.from_dataframe(gdf, ["src"], ["dst"])
 
     renumbered_df = numbering.add_internal_vertex_id(
         numbering.add_internal_vertex_id(gdf, "src_id", ["src"]),
