# Copyright (c) 2019-2020, NVIDIA CORPORATION.
# Licensed under the Apache License, Version 2.0 (the "License");
# you may not use this file except in compliance with the License.
# You may obtain a copy of the License at
#
#     http://www.apache.org/licenses/LICENSE-2.0
#
# Unless required by applicable law or agreed to in writing, software
# distributed under the License is distributed on an "AS IS" BASIS,
# WITHOUT WARRANTIES OR CONDITIONS OF ANY KIND, either express or implied.
# See the License for the specific language governing permissions and
# limitations under the License.

import gc

import cupy
import numpy as np
import pytest
import cugraph
from cugraph.tests import utils
import random

# Temporarily suppress warnings till networkX fixes deprecation warnings
# (Using or importing the ABCs from 'collections' instead of from
# 'collections.abc' is deprecated, and in 3.8 it will stop working) for
# python 3.7.  Also, this import networkx needs to be relocated in the
# third-party group once this gets fixed.
import warnings

with warnings.catch_warnings():
    warnings.filterwarnings("ignore", category=DeprecationWarning)
    import networkx as nx
    import networkx.algorithms.centrality.betweenness as nxacb

# =============================================================================
# Parameters
# =============================================================================
DIRECTED_GRAPH_OPTIONS = [True, False]

SUBSET_SEED_OPTIONS = [42]

DEFAULT_EPSILON = 1e-6


# =============================================================================
# Utils
# =============================================================================
def prepare_test():
    gc.collect()


# =============================================================================
# Functions for comparison
# =============================================================================
# NOTE: We need to use relative error, the values of the shortest path
# counters can reach extremely high values 1e+80 and above
def compare_single_sp_counter(result, expected, epsilon=DEFAULT_EPSILON):
    return np.isclose(result, expected, rtol=epsilon)


def compare_bfs(graph_file, directed=True, return_sp_counter=False, seed=42):
    """ Genereate both cugraph and reference bfs traversal

    Parameters
    -----------
    graph_file : string
        Path to COO Graph representation in .csv format

    directed : bool, optional, default=True
        Indicated whether the graph is directed or not

    return_sp_counter : bool, optional, default=False
        Retrun shortest path counters from traversal if True

    seed : int, optional, default=42
        Value for random seed to obtain starting vertex

    Returns
    -------
    """
    G, Gnx = utils.build_cu_and_nx_graphs(graph_file, directed)
    # Seed for reproducibility
    if isinstance(seed, int):
        random.seed(seed)
        start_vertex = random.sample(Gnx.nodes(), 1)[0]

        # Test for  shortest_path_counter
        compare_func = _compare_bfs_spc if return_sp_counter else _compare_bfs

        # NOTE: We need to take 2 different path for verification as the nx
        #       functions used as reference return dictionaries that might
        #       not contain all the vertices while the cugraph version return
        #       a cudf.DataFrame with all the vertices, also some verification
        #       become slow with the data transfer
        compare_func(G, Gnx, start_vertex)
    elif isinstance(seed, list):  # For other Verifications
        for start_vertex in seed:
            compare_func = (
                _compare_bfs_spc if return_sp_counter else _compare_bfs
            )
            compare_func(G, Gnx, start_vertex)
    elif seed is None:  # Same here, it is only to run full checks
        for start_vertex in Gnx:
            compare_func = (
                _compare_bfs_spc if return_sp_counter else _compare_bfs
            )
            compare_func(G, Gnx, start_vertex)
    else:  # Unknown type given to seed
        raise NotImplementedError("Invalid type for seed")


def _compare_bfs(G, Gnx, source):
    df = cugraph.bfs(G, source, return_sp_counter=False)
    # This call should only contain 3 columns:
    # 'vertex', 'distance', 'predecessor'
    # It also confirms wether or not 'sp_counter' has been created by the call
    # 'sp_counter' triggers atomic operations in BFS, thus we want to make
    # sure that it was not the case
    # NOTE: 'predecessor' is always returned while the C++ function allows to
    # pass a nullptr
    assert len(df.columns) == 3, (
        "The result of the BFS has an invalid " "number of columns"
    )
    cu_distances = {
        vertex: dist
        for vertex, dist in zip(
            df["vertex"].to_array(), df["distance"].to_array()
        )
    }
    cu_predecessors = {
        vertex: dist
        for vertex, dist in zip(
            df["vertex"].to_array(), df["predecessor"].to_array()
        )
    }

    nx_distances = nx.single_source_shortest_path_length(Gnx, source)
    # FIXME: The following only verifies vertices that were reached
    #       by cugraph's BFS.
    # We assume that the distances are given back as integers in BFS
    # max_val = np.iinfo(df['distance'].dtype).max
    # Unreached vertices have a distance of max_val

    missing_vertex_error = 0
    distance_mismatch_error = 0
    invalid_predecessor_error = 0
    for vertex in nx_distances:
        if vertex in cu_distances:
            result = cu_distances[vertex]
            expected = nx_distances[vertex]
            if result != expected:
                print(
                    "[ERR] Mismatch on distances: "
                    "vid = {}, cugraph = {}, nx = {}".format(
                        vertex, result, expected
                    )
                )
                distance_mismatch_error += 1
            if vertex not in cu_predecessors:
                missing_vertex_error += 1
            else:
                pred = cu_predecessors[vertex]
                if vertex != source and pred not in nx_distances:
                    invalid_predecessor_error += 1
                else:
                    # The graph is unweighted thus, predecessors are 1 away
                    if vertex != source and (
                        (nx_distances[pred] + 1 != cu_distances[vertex])
                    ):
                        print(
                            "[ERR] Invalid on predecessors: "
                            "vid = {}, cugraph = {}".format(vertex, pred)
                        )
                        invalid_predecessor_error += 1
        else:
            missing_vertex_error += 1
    assert missing_vertex_error == 0, "There are missing vertices"
    assert distance_mismatch_error == 0, "There are invalid distances"
    assert invalid_predecessor_error == 0, "There are invalid predecessors"


def _compare_bfs_spc(G, Gnx, source):
    df = cugraph.bfs(G, source, return_sp_counter=True)
    # This call should only contain 3 columns:
    # 'vertex', 'distance', 'predecessor', 'sp_counter'
    assert len(df.columns) == 4, (
        "The result of the BFS has an invalid " "number of columns"
    )
    _, _, nx_sp_counter = nxacb._single_source_shortest_path_basic(Gnx, source)
    sorted_nx = [nx_sp_counter[key] for key in sorted(nx_sp_counter.keys())]
    # We are not checking for distances / predecessors here as we assume
    # that these have been checked  in the _compare_bfs tests
    # We focus solely on shortest path counting

    # cugraph return a dataframe that should contain exactly one time each
    # vertex
    # We could us isin to filter only vertices that are common to both
    # But it would slow down the comparison, and in this specific case
    # nxacb._single_source_shortest_path_basic is a dictionary containing all
    # the vertices.
    # There is no guarantee when we get `df` that the vertices are sorted
    # thus we enforce the order so that we can leverage faster comparison after
<<<<<<< HEAD
    sorted_df = df.sort_values("vertex").rename({"sp_counter": "cu_spc"})
=======
    sorted_df = df.sort_values('vertex') \
        .rename(columns={"sp_counter": "cu_spc"}, copy=False)
>>>>>>> 9b431c3d

    # This will allows to detect vertices identifier that could have been
    # wrongly present multiple times
    cu_vertices = set(sorted_df["vertex"])
    nx_vertices = nx_sp_counter.keys()
    assert len(cu_vertices.intersection(nx_vertices)) == len(
        nx_vertices
    ), "There are missing vertices"

    # We add the nx shortest path counter in the cudf.DataFrame, both the
    # the DataFrame and `sorted_nx` are sorted base on vertices identifiers
    sorted_df["nx_spc"] = sorted_nx

    # We could use numpy.isclose or cupy.isclose, we can then get the entries
    # in the cudf.DataFrame where there are is a mismatch.
    # numpy / cupy allclose would get only a boolean and we might want the
    # extra information about the discrepancies
    shortest_path_counter_errors = sorted_df[
        ~cupy.isclose(
            sorted_df["cu_spc"], sorted_df["nx_spc"], rtol=DEFAULT_EPSILON
        )
    ]
    if len(shortest_path_counter_errors) > 0:
        print(shortest_path_counter_errors)
    assert len(shortest_path_counter_errors) == 0, (
        "Shortest path counters " "are too different"
    )


# =============================================================================
# Tests
# =============================================================================
@pytest.mark.parametrize("graph_file", utils.DATASETS_5)
@pytest.mark.parametrize("directed", DIRECTED_GRAPH_OPTIONS)
@pytest.mark.parametrize("seed", SUBSET_SEED_OPTIONS)
def test_bfs(graph_file, directed, seed):
    """Test BFS traversal on random source with distance and predecessors"""
    prepare_test()
    compare_bfs(
        graph_file, directed=directed, return_sp_counter=False, seed=seed
    )


@pytest.mark.parametrize("graph_file", utils.DATASETS)
@pytest.mark.parametrize("directed", DIRECTED_GRAPH_OPTIONS)
@pytest.mark.parametrize("seed", SUBSET_SEED_OPTIONS)
def test_bfs_spc(graph_file, directed, seed):
    """Test BFS traversal on random source with shortest path counting"""
    prepare_test()
    compare_bfs(
        graph_file, directed=directed, return_sp_counter=True, seed=seed
    )


@pytest.mark.parametrize("graph_file", utils.TINY_DATASETS)
@pytest.mark.parametrize("directed", DIRECTED_GRAPH_OPTIONS)
def test_bfs_spc_full(graph_file, directed):
    """Test BFS traversal on every vertex with shortest path counting"""
    prepare_test()
    compare_bfs(
        graph_file, directed=directed, return_sp_counter=True, seed=None
    )<|MERGE_RESOLUTION|>--- conflicted
+++ resolved
@@ -200,12 +200,9 @@
     # the vertices.
     # There is no guarantee when we get `df` that the vertices are sorted
     # thus we enforce the order so that we can leverage faster comparison after
-<<<<<<< HEAD
-    sorted_df = df.sort_values("vertex").rename({"sp_counter": "cu_spc"})
-=======
-    sorted_df = df.sort_values('vertex') \
-        .rename(columns={"sp_counter": "cu_spc"}, copy=False)
->>>>>>> 9b431c3d
+    sorted_df = df.sort_values("vertex").rename(
+        {"sp_counter": "cu_spc"}, copy=False
+    )
 
     # This will allows to detect vertices identifier that could have been
     # wrongly present multiple times
