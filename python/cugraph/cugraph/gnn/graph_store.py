# Copyright (c) 2022, NVIDIA CORPORATION.
# Licensed under the Apache License, Version 2.0 (the "License");
# you may not use this file except in compliance with the License.
# You may obtain a copy of the License at
#
#     http://www.apache.org/licenses/LICENSE-2.0
#
# Unless required by applicable law or agreed to in writing, software
# distributed under the License is distributed on an "AS IS" BASIS,
# WITHOUT WARRANTIES OR CONDITIONS OF ANY KIND, either express or implied.
# See the License for the specific language governing permissions and
# limitations under the License.

from collections import defaultdict
import cudf
import dask_cudf
import cugraph
from cugraph.experimental import PropertyGraph, MGPropertyGraph
import cupy as cp
from functools import cached_property


src_n = PropertyGraph.src_col_name
dst_n = PropertyGraph.dst_col_name
type_n = PropertyGraph.type_col_name
eid_n = PropertyGraph.edge_id_col_name
vid_n = PropertyGraph.vertex_col_name


class CuGraphStore:
    """
    A wrapper around a cuGraph Property Graph that
    then adds functions to basically match the DGL GraphStorage API.
    This is not a full duck-types match to a DGL GraphStore.

    This class return dlpack types and has additional functional arguments.
    """

    def __init__(self, graph, backend_lib="torch"):
        if isinstance(graph, (PropertyGraph, MGPropertyGraph)):
            self.__G = graph
        else:
            raise ValueError(
                "graph must be a PropertyGraph or" " MGPropertyGraph"
            )
        # dict to map column names corresponding to edge features
        # of each type
        self.edata_feat_col_d = defaultdict(list)
        # dict to map column names corresponding to node features
        # of each type
        self.ndata_feat_col_d = defaultdict(list)
        self.backend_lib = backend_lib

    def add_node_data(self, df, node_col_name, feat_name, ntype=None):
        self.gdata.add_vertex_data(
            df, vertex_col_name=node_col_name, type_name=ntype
        )
        columns = [col for col in list(df.columns) if col != node_col_name]
        self.ndata_feat_col_d[feat_name] = columns

    def add_edge_data(self, df, vertex_col_names, feat_name, etype=None):
        self.gdata.add_edge_data(
            df, vertex_col_names=vertex_col_names, type_name=etype
        )
        columns = [
            col for col in list(df.columns) if col not in vertex_col_names
        ]
        self.edata_feat_col_d[feat_name] = columns

    def get_node_storage(self, feat_name, ntype=None):

        if ntype is None:
            ntypes = self.ntypes
            if len(self.ntypes) > 1:
                raise ValueError(
                    (
                        "Node type name must be specified if there "
                        "are more than one node types."
                    )
                )
            ntype = ntypes[0]
        if feat_name not in self.ndata_feat_col_d:
            raise ValueError(
                f"feat_name {feat_name} not found in CuGraphStore"
                " node features",
                f" {list(self.ndata_feat_col_d.keys())}",
            )

        columns = self.ndata_feat_col_d[feat_name]

        return CuFeatureStorage(
            pg=self.gdata,
            columns=columns,
            storage_type="node",
            backend_lib=self.backend_lib,
        )

    def get_edge_storage(self, feat_name, etype=None):
        if etype is None:
            etypes = self.etypes
            if len(self.etypes) > 1:
                raise ValueError(
                    (
                        "Edge type name must be specified if there "
                        "are more than one edge types."
                    )
                )

            etype = etypes[0]
        if feat_name not in self.edata_feat_col_d:
            raise ValueError(
                f"feat_name {feat_name} not found in CuGraphStore"
                " edge features",
                f" {list(self.edata_feat_col_d.keys())}",
            )
        columns = self.edata_feat_col_d[feat_name]

        return CuFeatureStorage(
            pg=self.gdata,
            columns=columns,
            storage_type="edge",
            backend_lib=self.backend_lib,
        )

    def num_nodes(self, ntype=None):
        return self.gdata.get_num_vertices(ntype)

    def num_edges(self, etype=None):
        return self.gdata.get_num_edges(etype)

    @cached_property
    def has_multiple_etypes(self):
        return len(self.etypes) > 1

    @property
    def ntypes(self):
        return sorted(self.gdata.vertex_types)

    @property
    def etypes(self):
        return sorted(self.gdata.edge_types)

    @property
    def is_mg(self):
        return isinstance(self.gdata, MGPropertyGraph)

    @property
    def gdata(self):
        return self.__G

    ######################################
    # Sampling APIs
    ######################################

    def sample_neighbors(
        self, nodes_cap, fanout=-1, edge_dir="in", prob=None, replace=False
    ):
        """
        Sample neighboring edges of the given nodes and return the subgraph.

        Parameters
        ----------
        nodes_cap : Dlpack or dict of Dlpack of Node IDs
                    to sample neighbors from.
        fanout : int
            The number of edges to be sampled for each node on each edge type.
            If -1 is given all the neighboring edges for each node on
            each edge type will be selected.
        edge_dir : str {"in" or "out"}
            Determines whether to sample inbound or outbound edges.
            Can take either in for inbound edges or out for outbound edges.
        prob : str
            Feature name used as the (unnormalized) probabilities associated
            with each neighboring edge of a node. Each feature must be a
            scalar. The features must be non-negative floats, and the sum of
            the features of inbound/outbound edges for every node must be
            positive (though they don't have to sum up to one). Otherwise,
            the result will be undefined. If not specified, sample uniformly.
        replace : bool
            If True, sample with replacement.

        Returns
        -------
        DLPack capsule
            The src nodes for the sampled bipartite graph.
        DLPack capsule
            The sampled dst nodes for the sampledbipartite graph.
        DLPack capsule
            The corresponding eids for the sampled bipartite graph
        """

        if edge_dir not in ["in", "out"]:
            raise ValueError(
                f"edge_dir must be either 'in' or 'out' got {edge_dir} instead"
            )

        if isinstance(nodes_cap, dict):
            nodes = [cudf.from_dlpack(nodes) for nodes in nodes_cap.values()]
            nodes = cudf.concat(nodes, ignore_index=True)
        else:
            nodes = cudf.from_dlpack(nodes_cap)

        if self.is_mg:
            sample_f = cugraph.dask.uniform_neighbor_sample
        else:
            sample_f = cugraph.uniform_neighbor_sample

        if self.has_multiple_etypes:
            # TODO: Convert into a single call when
            # https://github.com/rapidsai/cugraph/issues/2696 lands
            if edge_dir == "in":
                sgs = self.extracted_reverse_subgraphs_per_type
            else:
                sgs = self.extracted_subgraphs_per_type
            # Uniform sampling fails when the dtype
            # of the seed dtype is not same as the node dtype

            self.set_sg_node_dtype(list(sgs.values())[0])
            nodes = nodes.astype(self._sg_node_dtype)
            sampled_df = sample_multiple_sgs(
                sgs, sample_f, nodes, fanout, replace
            )
        else:
            if edge_dir == "in":
                sg = self.extracted_reverse_subgraph
            else:
                sg = self.extracted_subgraph
            # Uniform sampling fails when the dtype
            # of the seed dtype is not same as the node dtype
            self.set_sg_node_dtype(sg)
            nodes = nodes.astype(self._sg_node_dtype)
            sampled_df = sample_single_sg(sg, sample_f, nodes, fanout, replace)

        # we reverse directions when directions=='in'
        if edge_dir == "in":
            sampled_df = sampled_df.rename(
                columns={"destinations": src_n, "sources": dst_n}
            )
        else:
            sampled_df = sampled_df.rename(
                columns={"sources": src_n, "destinations": dst_n}
            )
        # Transfer data to client
        if isinstance(sampled_df, dask_cudf.DataFrame):
            sampled_df = sampled_df.compute()

        if self.has_multiple_etypes:
            # Heterogeneous graph case
            d = self._get_edgeid_type_d(sampled_df["indices"], self.etypes)
            d = return_dlpack_d(d)
            return d
        else:
            return (
                sampled_df[src_n].to_dlpack(),
                sampled_df[dst_n].to_dlpack(),
                sampled_df["indices"].to_dlpack(),
            )

    ######################################
    # Utilities
    ######################################
    @property
    def num_vertices(self):
        return self.gdata.get_num_vertices()

    def get_vertex_ids(self):
        return self.gdata.vertices_ids()

    def _get_edgeid_type_d(self, edge_ids, etypes):
        df = self.gdata.get_edge_data(edge_ids=edge_ids, columns=[type_n])
        if isinstance(df, dask_cudf.DataFrame):
            df = df.compute()
        return {etype: df[df[type_n] == etype] for etype in etypes}

    @cached_property
    def extracted_subgraph(self):
        edge_list = self.gdata.get_edge_data(
            columns=[src_n, dst_n, type_n]
        )
        edge_list = edge_list.reset_index(drop=True)

        return get_subgraph_from_edgelist(
            edge_list, self.is_mg, reverse_edges=False
        )

    @cached_property
    def extracted_reverse_subgraph(self):
        edge_list = self.gdata.get_edge_data(
            columns=[src_n, dst_n, type_n]
        )
        return get_subgraph_from_edgelist(
            edge_list, self.is_mg, reverse_edges=True
        )

    @cached_property
    def extracted_subgraphs_per_type(self):
        sg_d = {}
        for etype in self.etypes:
            edge_list = self.gdata.get_edge_data(
                columns=[src_n, dst_n, type_n], types=[etype]
            )
            sg_d[etype] = get_subgraph_from_edgelist(
                edge_list, self.is_mg, reverse_edges=False
            )
        return sg_d

    @cached_property
    def extracted_reverse_subgraphs_per_type(self):
        sg_d = {}
        for etype in self.etypes:
            edge_list = self.gdata.get_edge_data(
                columns=[src_n, dst_n, type_n], types=[etype]
            )
            sg_d[etype] = get_subgraph_from_edgelist(
                edge_list, self.is_mg, reverse_edges=True
            )
        return sg_d

    @cached_property
    def num_nodes_dict(self):
        return {ntype: self.num_nodes(ntype) for ntype in self.ntypes}

    @cached_property
    def num_edges_dict(self):
        return {etype: self.num_edges(etype) for etype in self.etypes}

    def set_sg_node_dtype(self, sg):
        if hasattr(self, "_sg_node_dtype"):
            return self._sg_node_dtype
        else:
            # FIXME: Remove after we have consistent naming
            # https://github.com/rapidsai/cugraph/issues/2618
            sg_columns = sg.edgelist.edgelist_df.columns
            if "src" in sg_columns:
                # src for single node graph
                self._sg_node_dtype = sg.edgelist.edgelist_df["src"].dtype
            elif src_n in sg_columns:
                # _SRC_ for multi-node graphs
                self._sg_node_dtype = sg.edgelist.edgelist_df[src_n].dtype
            else:
                raise ValueError(
                    f"Source column {src_n} not found in the subgraph"
                )
            return self._sg_node_dtype

    def find_edges(self, edge_ids_cap, etype):
        """Return the source and destination node IDs given the edge IDs within
        the given edge type.

        Parameters
        ----------
        edge_ids_cap :  Dlpack of Node IDs (single dimension)
            The edge ids  to find

        Returns
        -------
        DLPack capsule
            The src nodes for the given ids

        DLPack capsule
            The dst nodes for the given ids
        """
        edge_ids = cudf.from_dlpack(edge_ids_cap)
        subset_df = self.gdata.get_edge_data(edge_ids=edge_ids, columns=type_n)
        if isinstance(subset_df, dask_cudf.DataFrame):
            subset_df = subset_df.compute()
        return subset_df[src_n].to_dlpack(), subset_df[dst_n].to_dlpack()

    def node_subgraph(
        self,
        nodes=None,
        create_using=cugraph.MultiGraph,
    ):
        """
        Return a subgraph induced on the given nodes.

        A node-induced subgraph is a graph with edges whose endpoints are both
        in the specified node set.

        Parameters
        ----------
        nodes : Tensor
            The nodes to form the subgraph.

        Returns
        -------
        cuGraph
            The sampled subgraph with the same node ID space with the original
            graph.
        """
<<<<<<< HEAD
        # Values vary b/w cugraph and DGL investigate
        # expr="(_SRC in nodes) | (_DST_ in nodes)"
        _g = self.__G.extract_subgraph(
            create_using=cugraph.Graph(directed=directed),
            check_multi_edges=True,
        )
=======
        _g = self.gdata.extract_subgraph(create_using=create_using)
>>>>>>> a23caff9

        if nodes is None:
            return _g
        else:
            _n = cudf.Series(nodes)
            _subg = cugraph.subgraph(_g, _n)
            return _subg

<<<<<<< HEAD
    def egonet(self, nodes, k):
        """Return the k-hop egonet of the given nodes.

        A k-hop egonet of a node is the subgraph induced by the k-hop neighbors
        of the node.

        Parameters
        ----------
        nodes : single dimension array
            The center nodes of the egonets.

        Returns
        -------
        ego_edge_lists :  cudf.DataFrame
            GPU data frame containing all induced sources identifiers,
            destination identifiers, edge weights

        seeds_offsets: cudf.Series
            Series containing the starting offset in the returned edge list
            for each seed.
        """

        _g = self.__G.extract_subgraph(
            create_using=cugraph.Graph, check_multi_edges=True
        )

        ego_edge_list, seeds_offsets = batched_ego_graphs(_g, nodes, radius=k)

        return ego_edge_list, seeds_offsets

    def randomwalk(self, nodes, length, prob=None, restart_prob=None):
        """
        Perform randomwalks starting from the given nodes and return the
        traces.

        A k-hop egonet of a node is the subgraph induced by the k-hop
        neighbors of the node.

        Parameters
        ----------
        nodes : single dimension array
            The nodes to start the walk.
        length : int
            Walk length.
        prob : str
            Feature name used as the (unnormalized) probabilities associated
            with each neighboring edge of a node. Each feature must be a
            scalar.
            The features must be non-negative floats, and the sum of the
            features of inbound/outbound edges for every node must be positive
            (though they don't have to sum up to one). Otherwise, the result
            will be undefined. If not specified, pick the next stop uniformly.
        restart_prob : float
            Probability to terminate the current trace before each transition.

        Returns
        -------
        traces : Tensor
            A 2-D tensor of shape (len(nodes), length + 1). traces[i] stores
            the node IDs reached by the randomwalk starting from nodes[i]. -1
            means the walk has stopped.
        """
        _g = self.__G.extract_subgraph(
            create_using=cugraph.Graph, check_multi_edges=True
        )

        p, w, s = cugraph.random_walks(
            _g, nodes, max_depth=length, use_padding=True
        )

        return p, w, s

=======
>>>>>>> a23caff9

class CuFeatureStorage:
    """Storage for node/edge feature data.

    Either subclassing this class or implementing the same set of interfaces
    is fine. DGL simply uses duck-typing to implement its sampling pipeline.
    """

    def __init__(self, pg, columns, storage_type, backend_lib="torch"):
        self.pg = pg
        self.columns = columns
        if backend_lib == "torch":
            from torch.utils.dlpack import from_dlpack
        elif backend_lib == "tf":
            from tensorflow.experimental.dlpack import from_dlpack
        elif backend_lib == "cupy":
            from cupy import from_dlpack
        else:
            raise NotImplementedError(
                "Only pytorch and tensorflow backends are currently supported"
            )
        if storage_type not in ["edge", "node"]:
            raise NotImplementedError(
                "Only edge and node storage is supported"
            )

        self.storage_type = storage_type

        self.from_dlpack = from_dlpack

    def fetch(self, indices, device=None, pin_memory=False, **kwargs):
        """Fetch the features of the given node/edge IDs to the
        given device.

        Parameters
        ----------
        indices : Tensor
            Node or edge IDs.
        device : Device
            Device context.
        pin_memory :

        Returns
        -------
        Tensor
            Feature data stored in PyTorch Tensor.
        """
        # Default implementation uses synchronous fetch.

        indices = cp.asarray(indices)

        if self.storage_type == "node":
            subset_df = self.pg.get_vertex_data(
                vertex_ids=indices, columns=self.columns
            )
        else:
            subset_df = self.pg.get_edge_data(
                edge_ids=indices, columns=self.columns
            )

        subset_df = subset_df[self.columns]

        if isinstance(subset_df, dask_cudf.DataFrame):
            subset_df = subset_df.compute()
        tensor = self.from_dlpack(subset_df.to_dlpack())

        if isinstance(tensor, cp.ndarray):
            # can not transfer to
            # a different device for cupy
            return tensor
        else:
            if device:
                tensor = tensor.to(device)
            else:
                return tensor


def return_dlpack_d(d):
    dlpack_d = {}
    for k, df in d.items():
        if len(df) == 0:
            dlpack_d[k] = (None, None, None)
        else:
            dlpack_d[k] = (
                df[src_n].to_dlpack(),
                df[dst_n].to_dlpack(),
                df[eid_n].to_dlpack(),
            )

    return dlpack_d


def sample_single_sg(sg, sample_f, start_list, fanout, with_replacement):
    sampled_df = sample_f(
        sg,
        start_list=start_list,
        fanout_vals=[fanout],
        with_replacement=with_replacement,
        # FIXME: is_edge_ids=True does not seem to do anything
        # issue https://github.com/rapidsai/cugraph/issues/2562
    )
    return sampled_df


def sample_multiple_sgs(sgs, sample_f, start_list, fanout, with_replacement):
    output_dfs = [
        sample_single_sg(sg, sample_f, start_list, fanout, with_replacement)
        for sg in sgs.values()
    ]
    if isinstance(output_dfs[0], dask_cudf.DataFrame):
        return dask_cudf.concat(output_dfs, ignore_index=True)
    else:
        return cudf.concat(output_dfs, ignore_index=True)


def get_subgraph_from_edgelist(edge_list, is_mg, reverse_edges=False):
    if reverse_edges:
        edge_list = edge_list.rename(columns={src_n: dst_n, dst_n: src_n})

    subgraph = cugraph.MultiGraph(directed=True)
    if is_mg:
        create_subgraph_f = subgraph.from_dask_cudf_edgelist
    else:
        create_subgraph_f = subgraph.from_cudf_edgelist

    create_subgraph_f(
        edge_list,
        source=src_n,
        destination=dst_n,
        edge_attr=eid_n,
        renumber=True,
        # FIXME: renumber=False is not supported for MNMG algos
        legacy_renum_only=True,
    )

    return subgraph<|MERGE_RESOLUTION|>--- conflicted
+++ resolved
@@ -388,16 +388,8 @@
             The sampled subgraph with the same node ID space with the original
             graph.
         """
-<<<<<<< HEAD
-        # Values vary b/w cugraph and DGL investigate
-        # expr="(_SRC in nodes) | (_DST_ in nodes)"
-        _g = self.__G.extract_subgraph(
-            create_using=cugraph.Graph(directed=directed),
-            check_multi_edges=True,
-        )
-=======
-        _g = self.gdata.extract_subgraph(create_using=create_using)
->>>>>>> a23caff9
+        _g = self.gdata.extract_subgraph(create_using=create_using,
+                                         check_multi_edges=True)
 
         if nodes is None:
             return _g
@@ -406,81 +398,6 @@
             _subg = cugraph.subgraph(_g, _n)
             return _subg
 
-<<<<<<< HEAD
-    def egonet(self, nodes, k):
-        """Return the k-hop egonet of the given nodes.
-
-        A k-hop egonet of a node is the subgraph induced by the k-hop neighbors
-        of the node.
-
-        Parameters
-        ----------
-        nodes : single dimension array
-            The center nodes of the egonets.
-
-        Returns
-        -------
-        ego_edge_lists :  cudf.DataFrame
-            GPU data frame containing all induced sources identifiers,
-            destination identifiers, edge weights
-
-        seeds_offsets: cudf.Series
-            Series containing the starting offset in the returned edge list
-            for each seed.
-        """
-
-        _g = self.__G.extract_subgraph(
-            create_using=cugraph.Graph, check_multi_edges=True
-        )
-
-        ego_edge_list, seeds_offsets = batched_ego_graphs(_g, nodes, radius=k)
-
-        return ego_edge_list, seeds_offsets
-
-    def randomwalk(self, nodes, length, prob=None, restart_prob=None):
-        """
-        Perform randomwalks starting from the given nodes and return the
-        traces.
-
-        A k-hop egonet of a node is the subgraph induced by the k-hop
-        neighbors of the node.
-
-        Parameters
-        ----------
-        nodes : single dimension array
-            The nodes to start the walk.
-        length : int
-            Walk length.
-        prob : str
-            Feature name used as the (unnormalized) probabilities associated
-            with each neighboring edge of a node. Each feature must be a
-            scalar.
-            The features must be non-negative floats, and the sum of the
-            features of inbound/outbound edges for every node must be positive
-            (though they don't have to sum up to one). Otherwise, the result
-            will be undefined. If not specified, pick the next stop uniformly.
-        restart_prob : float
-            Probability to terminate the current trace before each transition.
-
-        Returns
-        -------
-        traces : Tensor
-            A 2-D tensor of shape (len(nodes), length + 1). traces[i] stores
-            the node IDs reached by the randomwalk starting from nodes[i]. -1
-            means the walk has stopped.
-        """
-        _g = self.__G.extract_subgraph(
-            create_using=cugraph.Graph, check_multi_edges=True
-        )
-
-        p, w, s = cugraph.random_walks(
-            _g, nodes, max_depth=length, use_padding=True
-        )
-
-        return p, w, s
-
-=======
->>>>>>> a23caff9
 
 class CuFeatureStorage:
     """Storage for node/edge feature data.
