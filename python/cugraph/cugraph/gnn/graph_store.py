# Copyright (c) 2022, NVIDIA CORPORATION.
# Licensed under the Apache License, Version 2.0 (the "License");
# you may not use this file except in compliance with the License.
# You may obtain a copy of the License at
#
#     http://www.apache.org/licenses/LICENSE-2.0
#
# Unless required by applicable law or agreed to in writing, software
# distributed under the License is distributed on an "AS IS" BASIS,
# WITHOUT WARRANTIES OR CONDITIONS OF ANY KIND, either express or implied.
# See the License for the specific language governing permissions and
# limitations under the License.

from collections import defaultdict
import cudf
import cugraph
from cugraph.experimental import PropertyGraph
from cugraph.community.egonet import batched_ego_graphs
from cugraph.utilities.utils import sample_groups
import cupy as cp


src_n = PropertyGraph.src_col_name
dst_n = PropertyGraph.dst_col_name
type_n = PropertyGraph.type_col_name
eid_n = PropertyGraph.edge_id_col_name
vid_n = PropertyGraph.vertex_col_name


class CuGraphStore:
    """
    A wrapper around a cuGraph Property Graph that
    then adds functions to basically match the DGL GraphStorage API.
    This is not a full duck-types match to a DGL GraphStore.  This class
    return cuGraph types and had additional functional arguments.
    For true integration with DGL, a second class would need to be written
    in DGL that handles the conversion to other types, like DGLGraph, and
    handles the extra arguments.

    homogeneous graphs, graphs with no attributes - use Property Graph
    hetrogeneous graphs - use PropertyGraph
    """

    def __init__(self, graph, backend_lib="torch"):
        if isinstance(graph, PropertyGraph):
            self.__G = graph
        else:
            raise ValueError("graph must be a PropertyGraph")
        # dict to map column names corresponding to edge features
        # of each type
        self.edata_key_col_d = defaultdict(list)
        # dict to map column names corresponding to node features
        # of each type
        self.ndata_key_col_d = defaultdict(list)
        self.backend_lib = backend_lib

    def add_node_data(self, df, node_col_name, node_key, ntype=None):
        self.gdata.add_vertex_data(
            df, vertex_col_name=node_col_name, type_name=ntype
        )
        col_names = list(df.columns)
        col_names.remove(node_col_name)
        self.ndata_key_col_d[node_key] += col_names

    def add_edge_data(self, df, vertex_col_names, edge_key, etype=None):
        self.gdata.add_edge_data(
            df, vertex_col_names=vertex_col_names, type_name=etype
        )
        col_names = [
            col for col in list(df.columns) if col not in vertex_col_names
        ]
        self.edata_key_col_d[edge_key] += col_names

    def get_node_storage(self, key, ntype=None):

        if ntype is None:
            ntypes = self.ntypes
            if len(self.ntypes) > 1:
                raise ValueError(
                    (
                        "Node type name must be specified if there "
                        "are more than one node types."
                    )
                )
            ntype = ntypes[0]

        df = self.gdata._vertex_prop_dataframe
        col_names = self.ndata_key_col_d[key]
        return CuFeatureStorage(
            df=df,
            id_col=vid_n,
            _type_=ntype,
            col_names=col_names,
            backend_lib=self.backend_lib,
        )

    def get_edge_storage(self, key, etype=None):
        if etype is None:
            etypes = self.etypes
            if len(self.etypes) > 1:
                raise ValueError(
                    (
                        "Edge type name must be specified if there"
                        "are more than one edge types."
                    )
                )

            etype = etypes[0]
        col_names = self.edata_key_col_d[key]
        df = self.gdata._edge_prop_dataframe
        return CuFeatureStorage(
            df=df,
            id_col=eid_n,
            _type_=etype,
            col_names=col_names,
            backend_lib=self.backend_lib,
        )

    def num_nodes(self, ntype=None):
        if ntype is not None:
            s = self.gdata._vertex_prop_dataframe[type_n] == ntype
            return s.sum()
        else:
            return self.gdata.num_vertices

    def num_edges(self, etype=None):
        if etype is not None:
            s = self.gdata._edge_prop_dataframe[type_n] == etype
            return s.sum()
        else:
            return self.gdata.num_edges

    @property
    def ntypes(self):
        s = self.gdata._vertex_prop_dataframe[type_n]
        ntypes = s.drop_duplicates().to_arrow().to_pylist()
        return ntypes

    @property
    def etypes(self):
        s = self.gdata._edge_prop_dataframe[type_n]
        ntypes = s.drop_duplicates().to_arrow().to_pylist()
        return ntypes

    @property
    def ndata(self):
        return {
            k: self.gdata._vertex_prop_dataframe[col_names].dropna(how="all")
            for k, col_names in self.ndata_key_col_d.items()
        }

    @property
    def edata(self):
        return {
            k: self.gdata._edge_prop_dataframe[col_names].dropna(how="all")
            for k, col_names in self.edata_key_col_d.items()
        }

    @property
    def gdata(self):
        return self.__G

    ######################################
    # Utilities
    ######################################
    @property
    def num_vertices(self):
<<<<<<< HEAD
        return self.__G.get_num_vertices()

    @property
    def num_edges(self):
        return self.__G.get_num_edges()
=======
        return self.gdata.num_vertices
>>>>>>> 5788f02e

    def get_vertex_ids(self):
        return self.gdata.vertices_ids()

    ######################################
    # Sampling APIs
    ######################################

    def sample_neighbors(
        self, nodes, fanout=-1, edge_dir="in", prob=None, replace=False
    ):
        """
        Sample neighboring edges of the given nodes and return the subgraph.

        Parameters
        ----------
        nodes_cap : Dlpack of Node IDs (single dimension)
            Node IDs to sample neighbors from.
        fanout : int
            The number of edges to be sampled for each node on each edge type.
            If -1 is given all the neighboring edges for each node on
            each edge type will be selected.
        edge_dir : str {"in" or "out"}
            Determines whether to sample inbound or outbound edges.
            Can take either in for inbound edges or out for outbound edges.
        prob : str
            Feature name used as the (unnormalized) probabilities associated
            with each neighboring edge of a node. Each feature must be a
            scalar. The features must be non-negative floats, and the sum of
            the features of inbound/outbound edges for every node must be
            positive (though they don't have to sum up to one). Otherwise,
            the result will be undefined. If not specified, sample uniformly.
        replace : bool
            If True, sample with replacement.

        Returns
        -------
        DLPack capsule
            The src nodes for the sampled bipartite graph.
        DLPack capsule
            The sampled dst nodes for the sampledbipartite graph.
        DLPack capsule
            The corresponding eids for the sampled bipartite graph
        """
        nodes = cudf.from_dlpack(nodes)
        num_nodes = len(nodes)
        current_seeds = nodes.reindex(index=cp.arange(0, num_nodes))
        _g = self.__G.extract_subgraph(
            create_using=cugraph.Graph, allow_multi_edges=True
        )
        ego_edge_list, seeds_offsets = batched_ego_graphs(
            _g, current_seeds, radius=1
        )

        del _g
        # filter and get a certain size neighborhood

        # Step 1
        # Get Filtered List of ego_edge_list corresposing to current_seeds
        # We filter by creating a series of destination nodes
        # corresponding to the offsets and filtering non matching vallues

        seeds_offsets_s = cudf.Series(seeds_offsets).values
        offset_lens = seeds_offsets_s[1:] - seeds_offsets_s[0:-1]
        dst_seeds = current_seeds.repeat(offset_lens)
        dst_seeds.index = ego_edge_list.index
        filtered_list = ego_edge_list[ego_edge_list["dst"] == dst_seeds]

        del dst_seeds, offset_lens, seeds_offsets_s
        del ego_edge_list, seeds_offsets

        # Step 2
        # Sample Fan Out
        # for each dst take maximum of fanout samples
        filtered_list = sample_groups(
            filtered_list, by="dst", n_samples=fanout
        )

        # TODO: Verify order of execution
        sample_df = cudf.DataFrame(
            {src_n: filtered_list["src"], dst_n: filtered_list["dst"]}
        )
        del filtered_list

        # del parents_nodes, children_nodes
        edge_df = sample_df.merge(
            self.gdata._edge_prop_dataframe[[src_n, dst_n, eid_n]],
            on=[src_n, dst_n],
        )

        return (
            edge_df[src_n].to_dlpack(),
            edge_df[dst_n].to_dlpack(),
            edge_df[eid_n].to_dlpack(),
        )

    def find_edges(self, edge_ids, etype):
        """Return the source and destination node IDs given the edge IDs within
        the given edge type.
        Return type is
        cudf.Series, cudf.Series
        """
        edge_df = self.gdata._edge_prop_dataframe[
            [src_n, dst_n, eid_n, type_n]
        ]
        subset_df = get_subset_df(
            edge_df, PropertyGraph.edge_id_col_name, edge_ids, etype
        )
        return subset_df[src_n].to_dlpack(), subset_df[dst_n].to_dlpack()

    def node_subgraph(
        self,
        nodes=None,
        create_using=cugraph.Graph,
        directed=False,
        multigraph=True,
    ):
        """
        Return a subgraph induced on the given nodes.

        A node-induced subgraph is a graph with edges whose endpoints are both
        in the specified node set.

        Parameters
        ----------
        nodes : Tensor
            The nodes to form the subgraph.

        Returns
        -------
        cuGraph
            The sampled subgraph with the same node ID space with the original
            graph.
        """
        # Values vary b/w cugraph and DGL investigate
        # expr="(_SRC in nodes) | (_DST_ in nodes)"
        _g = self.__G.extract_subgraph(
            create_using=cugraph.Graph(directed=directed),
            allow_multi_edges=multigraph,
        )

        if nodes is None:
            return _g
        else:
            _n = cudf.Series(nodes)
            _subg = cugraph.subgraph(_g, _n)
            return _subg

    def egonet(self, nodes, k):
        """Return the k-hop egonet of the given nodes.

        A k-hop egonet of a node is the subgraph induced by the k-hop neighbors
        of the node.

        Parameters
        ----------
        nodes : single dimension array
            The center nodes of the egonets.

        Returns
        -------
        ego_edge_lists :  cudf.DataFrame
            GPU data frame containing all induced sources identifiers,
            destination identifiers, edge weights

        seeds_offsets: cudf.Series
            Series containing the starting offset in the returned edge list
            for each seed.
        """

        _g = self.__G.extract_subgraph(
            create_using=cugraph.Graph, allow_multi_edges=True
        )

        ego_edge_list, seeds_offsets = batched_ego_graphs(_g, nodes, radius=k)

        return ego_edge_list, seeds_offsets

    def randomwalk(self, nodes, length, prob=None, restart_prob=None):
        """
        Perform randomwalks starting from the given nodes and return the
        traces.

        A k-hop egonet of a node is the subgraph induced by the k-hop
        neighbors of the node.

        Parameters
        ----------
        nodes : single dimension array
            The nodes to start the walk.
        length : int
            Walk length.
        prob : str
            Feature name used as the (unnormalized) probabilities associated
            with each neighboring edge of a node. Each feature must be a
            scalar.
            The features must be non-negative floats, and the sum of the
            features of inbound/outbound edges for every node must be positive
            (though they don't have to sum up to one). Otherwise, the result
            will be undefined. If not specified, pick the next stop uniformly.
        restart_prob : float
            Probability to terminate the current trace before each transition.

        Returns
        -------
        traces : Tensor
            A 2-D tensor of shape (len(nodes), length + 1). traces[i] stores
            the node IDs reached by the randomwalk starting from nodes[i]. -1
            means the walk has stopped.
        """
        _g = self.__G.extract_subgraph(
            create_using=cugraph.Graph, allow_multi_edges=True
        )

        p, w, s = cugraph.random_walks(
            _g, nodes, max_depth=length, use_padding=True
        )

        return p, w, s


class CuFeatureStorage:
    """Storage for node/edge feature data.

    Either subclassing this class or implementing the same set of interfaces
    is fine. DGL simply uses duck-typing to implement its sampling pipeline.
    """

    def __init__(self, df, id_col, _type_, col_names, backend_lib="torch"):
        self.df = df
        self.id_col = id_col
        self.type = _type_
        self.col_names = col_names
        if backend_lib == "torch":
            from torch.utils.dlpack import from_dlpack
        elif backend_lib == "tf":
            from tensorflow.experimental.dlpack import from_dlpack
        elif backend_lib == "cupy":
            from cupy import from_dlpack
        else:
            raise NotImplementedError(
                "Only pytorch and tensorflow backends are currently supported"
            )

        self.from_dlpack = from_dlpack

    def fetch(self, indices, device, pin_memory=False, **kwargs):
        """Fetch the features of the given node/edge IDs to the
        given device.

        Parameters
        ----------
        indices : Tensor
            Node or edge IDs.
        device : Device
            Device context.
        pin_memory :

        Returns
        -------
        Tensor
            Feature data stored in PyTorch Tensor.
        """
        # Default implementation uses synchronous fetch.

        subset_cols = self.col_names + [type_n, self.id_col]
        subset_df = get_subset_df(
            self.df[subset_cols], self.id_col, indices, self.type
        )[self.col_names]
        tensor = self.from_dlpack(subset_df.to_dlpack())

        if isinstance(tensor, cp.ndarray):
            # can not transfer to
            # a different device for cupy
            return tensor
        else:
            return tensor.to(device)


def get_subset_df(df, id_col, indices, _type_):
    """
    Util to get the subset dataframe to the indices of the requested type
    """
    # We can avoid all of this if we set index to id_col like
    # edge_id_col_name and vertex_id_col_name and make it much faster
    # by using loc
    indices_df = cudf.Series(cp.asarray(indices), name=id_col).to_frame()
    id_col_name = id_col + "_index_"
    indices_df = indices_df.reset_index(drop=False).rename(
        columns={"index": id_col_name}
    )
    subset_df = indices_df.merge(df, how="left")
    if _type_ is None:
        subset_df = subset_df[subset_df[type_n].isnull()]
    else:
        subset_df = subset_df[subset_df[type_n] == _type_]
    subset_df = subset_df.sort_values(by=id_col_name)
    return subset_df<|MERGE_RESOLUTION|>--- conflicted
+++ resolved
@@ -165,15 +165,11 @@
     ######################################
     @property
     def num_vertices(self):
-<<<<<<< HEAD
-        return self.__G.get_num_vertices()
+        return self.gdata.get_num_vertices()
 
     @property
     def num_edges(self):
-        return self.__G.get_num_edges()
-=======
-        return self.gdata.num_vertices
->>>>>>> 5788f02e
+        return self.gdata.get_num_edges()
 
     def get_vertex_ids(self):
         return self.gdata.vertices_ids()
