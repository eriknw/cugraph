# Copyright (c) 2022, NVIDIA CORPORATION.
# Licensed under the Apache License, Version 2.0 (the "License");
# you may not use this file except in compliance with the License.
# You may obtain a copy of the License at
#
#     http://www.apache.org/licenses/LICENSE-2.0
#
# Unless required by applicable law or agreed to in writing, software
# distributed under the License is distributed on an "AS IS" BASIS,
# WITHOUT WARRANTIES OR CONDITIONS OF ANY KIND, either express or implied.
# See the License for the specific language governing permissions and
# limitations under the License.

from collections import defaultdict
import cudf
import cugraph
from cugraph.experimental import PropertyGraph
from cugraph.community.egonet import batched_ego_graphs
from cugraph.sampling import uniform_neighbor_sample
import cupy as cp
from functools import cached_property


src_n = PropertyGraph.src_col_name
dst_n = PropertyGraph.dst_col_name
type_n = PropertyGraph.type_col_name
eid_n = PropertyGraph.edge_id_col_name
vid_n = PropertyGraph.vertex_col_name


class CuGraphStore:
    """
    A wrapper around a cuGraph Property Graph that
    then adds functions to basically match the DGL GraphStorage API.
    This is not a full duck-types match to a DGL GraphStore.  This class
    return cuGraph types and had additional functional arguments.
    For true integration with DGL, a second class would need to be written
    in DGL that handles the conversion to other types, like DGLGraph, and
    handles the extra arguments.

    homogeneous graphs, graphs with no attributes - use Property Graph
    hetrogeneous graphs - use PropertyGraph
    """

    def __init__(self, graph, backend_lib="torch"):
        if isinstance(graph, PropertyGraph):
            self.__G = graph
        else:
            raise ValueError("graph must be a PropertyGraph")
        # dict to map column names corresponding to edge features
        # of each type
        self.edata_key_col_d = defaultdict(list)
        # dict to map column names corresponding to node features
        # of each type
        self.ndata_key_col_d = defaultdict(list)
        self.backend_lib = backend_lib

    def add_node_data(self, df, node_col_name, node_key, ntype=None):
        self.gdata.add_vertex_data(
            df, vertex_col_name=node_col_name, type_name=ntype
        )
        col_names = list(df.columns)
        col_names.remove(node_col_name)
        self.ndata_key_col_d[node_key] += col_names

    def add_edge_data(self, df, vertex_col_names, edge_key, etype=None):
        self.gdata.add_edge_data(
            df, vertex_col_names=vertex_col_names, type_name=etype
        )
        col_names = [
            col for col in list(df.columns) if col not in vertex_col_names
        ]
        self.edata_key_col_d[edge_key] += col_names

    def get_node_storage(self, key, ntype=None):

        if ntype is None:
            ntypes = self.ntypes
            if len(self.ntypes) > 1:
                raise ValueError(
                    (
                        "Node type name must be specified if there "
                        "are more than one node types."
                    )
                )
            ntype = ntypes[0]
        df = self.gdata.get_vertex_data()
        col_names = self.ndata_key_col_d[key]
        return CuFeatureStorage(
            df=df,
            id_col=vid_n,
            _type_=ntype,
            col_names=col_names,
            backend_lib=self.backend_lib,
        )

    def get_edge_storage(self, key, etype=None):
        if etype is None:
            etypes = self.etypes
            if len(self.etypes) > 1:
                raise ValueError(
                    (
                        "Edge type name must be specified if there"
                        "are more than one edge types."
                    )
                )

            etype = etypes[0]
        col_names = self.edata_key_col_d[key]
        df = self.gdata.get_edge_data()
        return CuFeatureStorage(
            df=df,
            id_col=eid_n,
            _type_=etype,
            col_names=col_names,
            backend_lib=self.backend_lib,
        )

    def num_nodes(self, ntype=None):
        return self.gdata.get_num_vertices(ntype)

    def num_edges(self, etype=None):
        return self.gdata.get_num_edges(etype)

    @property
    def ntypes(self):
        return sorted(self.gdata.vertex_types)

    @property
    def etypes(self):
        return sorted(self.gdata.edge_types)

    @property
    def ndata(self):
        return {
            # FIXME: Remove once below lands
            # https://github.com/rapidsai/cugraph/pull/2444
            k: self.gdata._vertex_prop_dataframe[col_names].dropna(how="all")
            for k, col_names in self.ndata_key_col_d.items()
        }

    @property
    def edata(self):
        return {
            # FIXME: Remove once below lands
            # https://github.com/rapidsai/cugraph/pull/2444
            k: self.gdata._edge_prop_dataframe[col_names].dropna(how="all")
            for k, col_names in self.edata_key_col_d.items()
        }

    @property
    def gdata(self):
        return self.__G

    ######################################
    # Utilities
    ######################################
    @property
    def num_vertices(self):
        return self.gdata.get_num_vertices()

    def get_vertex_ids(self):
        return self.gdata.vertices_ids()

    ######################################
    # Sampling APIs
    ######################################

    def sample_neighbors(
        self, nodes, fanout=-1, edge_dir="in", prob=None, replace=False
    ):
        """
        Sample neighboring edges of the given nodes and return the subgraph.

        Parameters
        ----------
        nodes_cap : Dlpack of Node IDs (single dimension)
            Node IDs to sample neighbors from.
        fanout : int
            The number of edges to be sampled for each node on each edge type.
            If -1 is given all the neighboring edges for each node on
            each edge type will be selected.
        edge_dir : str {"in" or "out"}
            Determines whether to sample inbound or outbound edges.
            Can take either in for inbound edges or out for outbound edges.
        prob : str
            Feature name used as the (unnormalized) probabilities associated
            with each neighboring edge of a node. Each feature must be a
            scalar. The features must be non-negative floats, and the sum of
            the features of inbound/outbound edges for every node must be
            positive (though they don't have to sum up to one). Otherwise,
            the result will be undefined. If not specified, sample uniformly.
        replace : bool
            If True, sample with replacement.

        Returns
        -------
        DLPack capsule
            The src nodes for the sampled bipartite graph.
        DLPack capsule
            The sampled dst nodes for the sampledbipartite graph.
        DLPack capsule
            The corresponding eids for the sampled bipartite graph
        """

        if edge_dir not in ["in", "out"]:
            raise ValueError(
                f"edge_dir must be either 'in' or 'out' got {edge_dir} instead"
            )

        if edge_dir == "in":
            sg = self.extracted_reverse_subgraph_without_renumbering
        else:
            sg = self.extracted_subgraph_without_renumbering

        if not hasattr(self, '_sg_node_dtype'):
            self._sg_node_dtype = sg.edgelist.edgelist_df['src'].dtype

        # Uniform sampling assumes fails when the dtype
        # if the seed dtype is not same as the node dtype
        nodes = cudf.from_dlpack(nodes).astype(self._sg_node_dtype)

        sampled_df = uniform_neighbor_sample(
            sg, start_list=nodes, fanout_vals=[fanout],
            with_replacement=replace,
            is_edge_ids=True
            # FIXME: is_edge_ids=True does not seem to do anything
            # issue https://github.com/rapidsai/cugraph/issues/2562
        )

        # handle empty graph case
        if len(sampled_df) == 0:
            return None, None, None

        # we reverse directions when directions=='in'
        if edge_dir == "in":
            sampled_df.rename(
                columns={"destinations": src_n, "sources": dst_n}, inplace=True
            )
        else:
            sampled_df.rename(
                columns={"sources": src_n, "destinations": dst_n}, inplace=True
            )

<<<<<<< HEAD
        edge_df = self.gdata.edges
        sampled_df = edge_df.merge(sampled_df)

=======
>>>>>>> 808ac581
        return (
            sampled_df[src_n].to_dlpack(),
            sampled_df[dst_n].to_dlpack(),
            sampled_df['indices'].to_dlpack(),
        )

    @cached_property
    def extracted_reverse_subgraph_without_renumbering(self):
        # TODO: Switch to extract_subgraph based on response on
        # https://github.com/rapidsai/cugraph/issues/2458
<<<<<<< HEAD
        subset_df = self.gdata._edge_prop_dataframe[[src_n, dst_n]]
        subset_df.reset_index(drop=True, inplace=True)  # drop edge ids
=======
        subset_df = self.gdata._edge_prop_dataframe[[src_n, dst_n, eid_n]]
>>>>>>> 808ac581
        subset_df.rename(columns={src_n: dst_n, dst_n: src_n}, inplace=True)
        subgraph = cugraph.Graph(directed=True)
        subgraph.from_cudf_edgelist(
            subset_df,
            source=src_n,
            destination=dst_n,
            edge_attr=eid_n,
            renumber=False,
            legacy_renum_only=False,
        )
        return subgraph

    @cached_property
    def extracted_subgraph_without_renumbering(self):
        gr_template = cugraph.Graph(directed=True)
        subgraph = self.gdata.extract_subgraph(create_using=gr_template,
                                               edge_weight_property=eid_n,
                                               renumber_graph=False)
        return subgraph

    def find_edges(self, edge_ids_cap, etype):
        """Return the source and destination node IDs given the edge IDs within
        the given edge type.

        Parameters
        ----------
        edge_ids_cap :  Dlpack of Node IDs (single dimension)
            The edge ids  to find

        Returns
        -------
        DLPack capsule
            The src nodes for the given ids

        DLPack capsule
            The dst nodes for the given ids
        """
        edge_ids = cudf.from_dlpack(edge_ids_cap)
        edge_df = self.gdata.get_edge_data(columns=[])
        subset_df = get_subset_df(
            edge_df, PropertyGraph.edge_id_col_name, edge_ids, etype
        )
        return subset_df[src_n].to_dlpack(), subset_df[dst_n].to_dlpack()

    def node_subgraph(
        self,
        nodes=None,
        create_using=cugraph.Graph,
        directed=False,
        multigraph=True,
    ):
        """
        Return a subgraph induced on the given nodes.

        A node-induced subgraph is a graph with edges whose endpoints are both
        in the specified node set.

        Parameters
        ----------
        nodes : Tensor
            The nodes to form the subgraph.

        Returns
        -------
        cuGraph
            The sampled subgraph with the same node ID space with the original
            graph.
        """
        # Values vary b/w cugraph and DGL investigate
        # expr="(_SRC in nodes) | (_DST_ in nodes)"
        _g = self.__G.extract_subgraph(
            create_using=cugraph.Graph(directed=directed),
            allow_multi_edges=multigraph,
        )

        if nodes is None:
            return _g
        else:
            _n = cudf.Series(nodes)
            _subg = cugraph.subgraph(_g, _n)
            return _subg

    def egonet(self, nodes, k):
        """Return the k-hop egonet of the given nodes.

        A k-hop egonet of a node is the subgraph induced by the k-hop neighbors
        of the node.

        Parameters
        ----------
        nodes : single dimension array
            The center nodes of the egonets.

        Returns
        -------
        ego_edge_lists :  cudf.DataFrame
            GPU data frame containing all induced sources identifiers,
            destination identifiers, edge weights

        seeds_offsets: cudf.Series
            Series containing the starting offset in the returned edge list
            for each seed.
        """

        _g = self.__G.extract_subgraph(
            create_using=cugraph.Graph, allow_multi_edges=True
        )

        ego_edge_list, seeds_offsets = batched_ego_graphs(_g, nodes, radius=k)

        return ego_edge_list, seeds_offsets

    def randomwalk(self, nodes, length, prob=None, restart_prob=None):
        """
        Perform randomwalks starting from the given nodes and return the
        traces.

        A k-hop egonet of a node is the subgraph induced by the k-hop
        neighbors of the node.

        Parameters
        ----------
        nodes : single dimension array
            The nodes to start the walk.
        length : int
            Walk length.
        prob : str
            Feature name used as the (unnormalized) probabilities associated
            with each neighboring edge of a node. Each feature must be a
            scalar.
            The features must be non-negative floats, and the sum of the
            features of inbound/outbound edges for every node must be positive
            (though they don't have to sum up to one). Otherwise, the result
            will be undefined. If not specified, pick the next stop uniformly.
        restart_prob : float
            Probability to terminate the current trace before each transition.

        Returns
        -------
        traces : Tensor
            A 2-D tensor of shape (len(nodes), length + 1). traces[i] stores
            the node IDs reached by the randomwalk starting from nodes[i]. -1
            means the walk has stopped.
        """
        _g = self.__G.extract_subgraph(
            create_using=cugraph.Graph, allow_multi_edges=True
        )

        p, w, s = cugraph.random_walks(
            _g, nodes, max_depth=length, use_padding=True
        )

        return p, w, s


class CuFeatureStorage:
    """Storage for node/edge feature data.

    Either subclassing this class or implementing the same set of interfaces
    is fine. DGL simply uses duck-typing to implement its sampling pipeline.
    """

    def __init__(self, df, id_col, _type_, col_names, backend_lib="torch"):
        self.df = df
        self.id_col = id_col
        self.type = _type_
        self.col_names = col_names
        if backend_lib == "torch":
            from torch.utils.dlpack import from_dlpack
        elif backend_lib == "tf":
            from tensorflow.experimental.dlpack import from_dlpack
        elif backend_lib == "cupy":
            from cupy import from_dlpack
        else:
            raise NotImplementedError(
                "Only pytorch and tensorflow backends are currently supported"
            )

        self.from_dlpack = from_dlpack

    def fetch(self, indices, device, pin_memory=False, **kwargs):
        """Fetch the features of the given node/edge IDs to the
        given device.

        Parameters
        ----------
        indices : Tensor
            Node or edge IDs.
        device : Device
            Device context.
        pin_memory :

        Returns
        -------
        Tensor
            Feature data stored in PyTorch Tensor.
        """
        # Default implementation uses synchronous fetch.

        subset_cols = self.col_names + [type_n, self.id_col]
        subset_df = get_subset_df(
            self.df[subset_cols], self.id_col, indices, self.type
        )[self.col_names]
        tensor = self.from_dlpack(subset_df.to_dlpack())

        if isinstance(tensor, cp.ndarray):
            # can not transfer to
            # a different device for cupy
            return tensor
        else:
            return tensor.to(device)


def get_subset_df(df, id_col, indices, _type_):
    """
    Util to get the subset dataframe to the indices of the requested type
    """
    # We can avoid all of this if we set index to id_col like
    # edge_id_col_name and vertex_id_col_name and make it much faster
    # by using loc
    indices_df = cudf.Series(cp.asarray(indices), name=id_col).to_frame()
    id_col_name = id_col + "_index_"
    indices_df = indices_df.reset_index(drop=False).rename(
        columns={"index": id_col_name}
    )
    subset_df = indices_df.merge(df, how="left")
    if _type_ is None:
        subset_df = subset_df[subset_df[type_n].isnull()]
    else:
        subset_df = subset_df[subset_df[type_n] == _type_]
    subset_df = subset_df.sort_values(by=id_col_name)
    return subset_df<|MERGE_RESOLUTION|>--- conflicted
+++ resolved
@@ -242,12 +242,6 @@
                 columns={"sources": src_n, "destinations": dst_n}, inplace=True
             )
 
-<<<<<<< HEAD
-        edge_df = self.gdata.edges
-        sampled_df = edge_df.merge(sampled_df)
-
-=======
->>>>>>> 808ac581
         return (
             sampled_df[src_n].to_dlpack(),
             sampled_df[dst_n].to_dlpack(),
@@ -258,12 +252,10 @@
     def extracted_reverse_subgraph_without_renumbering(self):
         # TODO: Switch to extract_subgraph based on response on
         # https://github.com/rapidsai/cugraph/issues/2458
-<<<<<<< HEAD
+
         subset_df = self.gdata._edge_prop_dataframe[[src_n, dst_n]]
-        subset_df.reset_index(drop=True, inplace=True)  # drop edge ids
-=======
-        subset_df = self.gdata._edge_prop_dataframe[[src_n, dst_n, eid_n]]
->>>>>>> 808ac581
+        subset_df.reset_index(inplace=True)  # set edge id to column
+
         subset_df.rename(columns={src_n: dst_n, dst_n: src_n}, inplace=True)
         subgraph = cugraph.Graph(directed=True)
         subgraph.from_cudf_edgelist(
