# Copyright (c) 2022, NVIDIA CORPORATION.
# Licensed under the Apache License, Version 2.0 (the "License");
# you may not use this file except in compliance with the License.
# You may obtain a copy of the License at
#
#     http://www.apache.org/licenses/LICENSE-2.0
#
# Unless required by applicable law or agreed to in writing, software
# distributed under the License is distributed on an "AS IS" BASIS,
# WITHOUT WARRANTIES OR CONDITIONS OF ANY KIND, either express or implied.
# See the License for the specific language governing permissions and
# limitations under the License.

from collections import defaultdict
import cudf
import dask_cudf
import cugraph
from cugraph.experimental import PropertyGraph, MGPropertyGraph
import cupy as cp
from functools import cached_property


src_n = PropertyGraph.src_col_name
dst_n = PropertyGraph.dst_col_name
type_n = PropertyGraph.type_col_name
eid_n = PropertyGraph.edge_id_col_name
vid_n = PropertyGraph.vertex_col_name


class CuGraphStore:
    """
    A wrapper around a cuGraph Property Graph that
    then adds functions to basically match the DGL GraphStorage API.
    This is not a full duck-types match to a DGL GraphStore.

    This class return dlpack types and has additional functional arguments.
    """

    def __init__(self, graph, backend_lib="torch"):
        if isinstance(graph, (PropertyGraph, MGPropertyGraph)):
            self.__G = graph
        else:
            raise ValueError(
                "graph must be a PropertyGraph or" " MGPropertyGraph"
            )
        # dict to map column names corresponding to edge features
        # of each type
        self.edata_feat_col_d = defaultdict(list)
        # dict to map column names corresponding to node features
        # of each type
        self.ndata_feat_col_d = defaultdict(list)
        self.backend_lib = backend_lib

    def add_node_data(self, df, node_col_name, feat_name, ntype=None):
        self.gdata.add_vertex_data(
            df, vertex_col_name=node_col_name, type_name=ntype
        )
        columns = [col for col in list(df.columns) if col != node_col_name]
        self.ndata_feat_col_d[feat_name] = columns

    def add_edge_data(self, df, vertex_col_names, feat_name, etype=None):
        self.gdata.add_edge_data(
            df, vertex_col_names=vertex_col_names, type_name=etype
        )
        columns = [
            col for col in list(df.columns) if col not in vertex_col_names
        ]
        self.edata_feat_col_d[feat_name] = columns

    def get_node_storage(self, feat_name, ntype=None):

        if ntype is None:
            ntypes = self.ntypes
            if len(self.ntypes) > 1:
                raise ValueError(
                    (
                        "Node type name must be specified if there "
                        "are more than one node types."
                    )
                )
            ntype = ntypes[0]
<<<<<<< HEAD
        df = self.gdata.get_vertex_data()
        col_names = self.ndata_key_col_d[key]
=======
        if feat_name not in self.ndata_feat_col_d:
            raise ValueError(
                f"feat_name {feat_name} not found in CuGraphStore"
                " node features",
                f" {list(self.ndata_feat_col_d.keys())}",
            )

        columns = self.ndata_feat_col_d[feat_name]

>>>>>>> 5c8a33f9
        return CuFeatureStorage(
            pg=self.gdata,
            columns=columns,
            storage_type="node",
            backend_lib=self.backend_lib,
        )

    def get_edge_storage(self, feat_name, etype=None):
        if etype is None:
            etypes = self.etypes
            if len(self.etypes) > 1:
                raise ValueError(
                    (
                        "Edge type name must be specified if there "
                        "are more than one edge types."
                    )
                )

            etype = etypes[0]
<<<<<<< HEAD
        col_names = self.edata_key_col_d[key]
        df = self.gdata.get_edge_data()
=======
        if feat_name not in self.edata_feat_col_d:
            raise ValueError(
                f"feat_name {feat_name} not found in CuGraphStore"
                " edge features",
                f" {list(self.edata_feat_col_d.keys())}",
            )
        columns = self.edata_feat_col_d[feat_name]

>>>>>>> 5c8a33f9
        return CuFeatureStorage(
            pg=self.gdata,
            columns=columns,
            storage_type="edge",
            backend_lib=self.backend_lib,
        )

    def num_nodes(self, ntype=None):
        return self.gdata.get_num_vertices(ntype)

    def num_edges(self, etype=None):
        return self.gdata.get_num_edges(etype)

    @cached_property
    def has_multiple_etypes(self):
        return len(self.etypes) > 1

    @property
    def ntypes(self):
        return sorted(self.gdata.vertex_types)

    @property
    def etypes(self):
        return sorted(self.gdata.edge_types)

    @property
    def is_mg(self):
        return isinstance(self.gdata, MGPropertyGraph)

    @property
    def gdata(self):
        return self.__G

    ######################################
    # Sampling APIs
    ######################################

    def sample_neighbors(
        self, nodes_cap, fanout=-1, edge_dir="in", prob=None, replace=False
    ):
        """
        Sample neighboring edges of the given nodes and return the subgraph.

        Parameters
        ----------
        nodes_cap : Dlpack or dict of Dlpack of Node IDs
                    to sample neighbors from.
        fanout : int
            The number of edges to be sampled for each node on each edge type.
            If -1 is given all the neighboring edges for each node on
            each edge type will be selected.
        edge_dir : str {"in" or "out"}
            Determines whether to sample inbound or outbound edges.
            Can take either in for inbound edges or out for outbound edges.
        prob : str
            Feature name used as the (unnormalized) probabilities associated
            with each neighboring edge of a node. Each feature must be a
            scalar. The features must be non-negative floats, and the sum of
            the features of inbound/outbound edges for every node must be
            positive (though they don't have to sum up to one). Otherwise,
            the result will be undefined. If not specified, sample uniformly.
        replace : bool
            If True, sample with replacement.

        Returns
        -------
        DLPack capsule
            The src nodes for the sampled bipartite graph.
        DLPack capsule
            The sampled dst nodes for the sampledbipartite graph.
        DLPack capsule
            The corresponding eids for the sampled bipartite graph
        """

        if edge_dir not in ["in", "out"]:
            raise ValueError(
                f"edge_dir must be either 'in' or 'out' got {edge_dir} instead"
            )

        if isinstance(nodes_cap, dict):
            nodes = [cudf.from_dlpack(nodes) for nodes in nodes_cap.values()]
            nodes = cudf.concat(nodes, ignore_index=True)
        else:
            nodes = cudf.from_dlpack(nodes_cap)

        if self.is_mg:
            sample_f = cugraph.dask.uniform_neighbor_sample
        else:
            sample_f = cugraph.uniform_neighbor_sample

        if self.has_multiple_etypes:
            # TODO: Convert into a single call when
            # https://github.com/rapidsai/cugraph/issues/2696 lands
            if edge_dir == "in":
                sgs = self.extracted_reverse_subgraphs_per_type
            else:
                sgs = self.extracted_subgraphs_per_type
            # Uniform sampling fails when the dtype
            # of the seed dtype is not same as the node dtype

            self.set_sg_node_dtype(list(sgs.values())[0])
            nodes = nodes.astype(self._sg_node_dtype)
            sampled_df = sample_multiple_sgs(
                sgs, sample_f, nodes, fanout, replace
            )
        else:
            if edge_dir == "in":
                sg = self.extracted_reverse_subgraph
            else:
                sg = self.extracted_subgraph
            # Uniform sampling fails when the dtype
            # of the seed dtype is not same as the node dtype
            self.set_sg_node_dtype(sg)
            nodes = nodes.astype(self._sg_node_dtype)
            sampled_df = sample_single_sg(sg, sample_f, nodes, fanout, replace)

        # we reverse directions when directions=='in'
        if edge_dir == "in":
            sampled_df = sampled_df.rename(
                columns={"destinations": src_n, "sources": dst_n}
            )
        else:
            sampled_df = sampled_df.rename(
                columns={"sources": src_n, "destinations": dst_n}
            )
        # Transfer data to client
        if isinstance(sampled_df, dask_cudf.DataFrame):
            sampled_df = sampled_df.compute()

        if self.has_multiple_etypes:
            # Heterogeneous graph case
            d = self._get_edgeid_type_d(sampled_df["indices"], self.etypes)
            d = return_dlpack_d(d)
            return d
        else:
            return (
                sampled_df[src_n].to_dlpack(),
                sampled_df[dst_n].to_dlpack(),
                sampled_df["indices"].to_dlpack(),
            )

    ######################################
    # Utilities
    ######################################
    @property
    def num_vertices(self):
        return self.gdata.get_num_vertices()

    def get_vertex_ids(self):
        return self.gdata.vertices_ids()

    def _get_edgeid_type_d(self, edge_ids, etypes):
        df = self.gdata.get_edge_data(edge_ids=edge_ids, columns=[type_n])
        if isinstance(df, dask_cudf.DataFrame):
            df = df.compute()
        return {etype: df[df[type_n] == etype] for etype in etypes}

    @cached_property
    def extracted_subgraph(self):
        edge_list = self.gdata.get_edge_data(
            columns=[src_n, dst_n, type_n]
        )
        edge_list = edge_list.reset_index(drop=True)

        return get_subgraph_from_edgelist(
            edge_list, self.is_mg, reverse_edges=False
        )

    @cached_property
<<<<<<< HEAD
    def extracted_reverse_subgraph_without_renumbering(self):
        # TODO: Switch to extract_subgraph based on response on
        # https://github.com/rapidsai/cugraph/issues/2458

        subset_df = self.gdata._edge_prop_dataframe[[src_n, dst_n]]
        subset_df.reset_index(inplace=True)  # set edge id to column

        subset_df.rename(columns={src_n: dst_n, dst_n: src_n}, inplace=True)
        subgraph = cugraph.Graph(directed=True)
        subgraph.from_cudf_edgelist(
            subset_df,
            source=src_n,
            destination=dst_n,
            edge_attr=eid_n,
            renumber=False,
            legacy_renum_only=False,
=======
    def extracted_reverse_subgraph(self):
        edge_list = self.gdata.get_edge_data(
            columns=[src_n, dst_n, type_n]
>>>>>>> 5c8a33f9
        )
        return get_subgraph_from_edgelist(
            edge_list, self.is_mg, reverse_edges=True
        )

    @cached_property
    def extracted_subgraphs_per_type(self):
        sg_d = {}
        for etype in self.etypes:
            edge_list = self.gdata.get_edge_data(
                columns=[src_n, dst_n, type_n], types=[etype]
            )
            sg_d[etype] = get_subgraph_from_edgelist(
                edge_list, self.is_mg, reverse_edges=False
            )
        return sg_d

    @cached_property
    def extracted_reverse_subgraphs_per_type(self):
        sg_d = {}
        for etype in self.etypes:
            edge_list = self.gdata.get_edge_data(
                columns=[src_n, dst_n, type_n], types=[etype]
            )
            sg_d[etype] = get_subgraph_from_edgelist(
                edge_list, self.is_mg, reverse_edges=True
            )
        return sg_d

    @cached_property
    def num_nodes_dict(self):
        return {ntype: self.num_nodes(ntype) for ntype in self.ntypes}

    @cached_property
    def num_edges_dict(self):
        return {etype: self.num_edges(etype) for etype in self.etypes}

    def set_sg_node_dtype(self, sg):
        if hasattr(self, "_sg_node_dtype"):
            return self._sg_node_dtype
        else:
            # FIXME: Remove after we have consistent naming
            # https://github.com/rapidsai/cugraph/issues/2618
            sg_columns = sg.edgelist.edgelist_df.columns
            if "src" in sg_columns:
                # src for single node graph
                self._sg_node_dtype = sg.edgelist.edgelist_df["src"].dtype
            elif src_n in sg_columns:
                # _SRC_ for multi-node graphs
                self._sg_node_dtype = sg.edgelist.edgelist_df[src_n].dtype
            else:
                raise ValueError(
                    f"Source column {src_n} not found in the subgraph"
                )
            return self._sg_node_dtype

    def find_edges(self, edge_ids_cap, etype):
        """Return the source and destination node IDs given the edge IDs within
        the given edge type.

        Parameters
        ----------
        edge_ids_cap :  Dlpack of Node IDs (single dimension)
            The edge ids  to find

        Returns
        -------
        DLPack capsule
            The src nodes for the given ids

        DLPack capsule
            The dst nodes for the given ids
        """
        edge_ids = cudf.from_dlpack(edge_ids_cap)
<<<<<<< HEAD
        edge_df = self.gdata.get_edge_data(columns=[])
        subset_df = get_subset_df(
            edge_df, PropertyGraph.edge_id_col_name, edge_ids, etype
        )
=======
        subset_df = self.gdata.get_edge_data(edge_ids=edge_ids, columns=type_n)
        if isinstance(subset_df, dask_cudf.DataFrame):
            subset_df = subset_df.compute()
>>>>>>> 5c8a33f9
        return subset_df[src_n].to_dlpack(), subset_df[dst_n].to_dlpack()

    def node_subgraph(
        self,
        nodes=None,
        create_using=cugraph.MultiGraph,
    ):
        """
        Return a subgraph induced on the given nodes.

        A node-induced subgraph is a graph with edges whose endpoints are both
        in the specified node set.

        Parameters
        ----------
        nodes : Tensor
            The nodes to form the subgraph.

        Returns
        -------
        cuGraph
            The sampled subgraph with the same node ID space with the original
            graph.
        """
        _g = self.gdata.extract_subgraph(create_using=create_using)

        if nodes is None:
            return _g
        else:
            _n = cudf.Series(nodes)
            _subg = cugraph.subgraph(_g, _n)
            return _subg


class CuFeatureStorage:
    """Storage for node/edge feature data.

    Either subclassing this class or implementing the same set of interfaces
    is fine. DGL simply uses duck-typing to implement its sampling pipeline.
    """

    def __init__(self, pg, columns, storage_type, backend_lib="torch"):
        self.pg = pg
        self.columns = columns
        if backend_lib == "torch":
            from torch.utils.dlpack import from_dlpack
        elif backend_lib == "tf":
            from tensorflow.experimental.dlpack import from_dlpack
        elif backend_lib == "cupy":
            from cupy import from_dlpack
        else:
            raise NotImplementedError(
                "Only pytorch and tensorflow backends are currently supported"
            )
        if storage_type not in ["edge", "node"]:
            raise NotImplementedError(
                "Only edge and node storage is supported"
            )

        self.storage_type = storage_type

        self.from_dlpack = from_dlpack

    def fetch(self, indices, device=None, pin_memory=False, **kwargs):
        """Fetch the features of the given node/edge IDs to the
        given device.

        Parameters
        ----------
        indices : Tensor
            Node or edge IDs.
        device : Device
            Device context.
        pin_memory :

        Returns
        -------
        Tensor
            Feature data stored in PyTorch Tensor.
        """
        # Default implementation uses synchronous fetch.

        indices = cp.asarray(indices)

        if self.storage_type == "node":
            subset_df = self.pg.get_vertex_data(
                vertex_ids=indices, columns=self.columns
            )
        else:
            subset_df = self.pg.get_edge_data(
                edge_ids=indices, columns=self.columns
            )

        subset_df = subset_df[self.columns]

        if isinstance(subset_df, dask_cudf.DataFrame):
            subset_df = subset_df.compute()
        tensor = self.from_dlpack(subset_df.to_dlpack())

        if isinstance(tensor, cp.ndarray):
            # can not transfer to
            # a different device for cupy
            return tensor
        else:
            if device:
                tensor = tensor.to(device)
            else:
                return tensor


def return_dlpack_d(d):
    dlpack_d = {}
    for k, df in d.items():
        if len(df) == 0:
            dlpack_d[k] = (None, None, None)
        else:
            dlpack_d[k] = (
                df[src_n].to_dlpack(),
                df[dst_n].to_dlpack(),
                df[eid_n].to_dlpack(),
            )

    return dlpack_d


def sample_single_sg(sg, sample_f, start_list, fanout, with_replacement):
    sampled_df = sample_f(
        sg,
        start_list=start_list,
        fanout_vals=[fanout],
        with_replacement=with_replacement,
        # FIXME: is_edge_ids=True does not seem to do anything
        # issue https://github.com/rapidsai/cugraph/issues/2562
    )
    return sampled_df


def sample_multiple_sgs(sgs, sample_f, start_list, fanout, with_replacement):
    output_dfs = [
        sample_single_sg(sg, sample_f, start_list, fanout, with_replacement)
        for sg in sgs.values()
    ]
    if isinstance(output_dfs[0], dask_cudf.DataFrame):
        return dask_cudf.concat(output_dfs, ignore_index=True)
    else:
        return cudf.concat(output_dfs, ignore_index=True)


def get_subgraph_from_edgelist(edge_list, is_mg, reverse_edges=False):
    if reverse_edges:
        edge_list = edge_list.rename(columns={src_n: dst_n, dst_n: src_n})

    subgraph = cugraph.MultiGraph(directed=True)
    if is_mg:
        create_subgraph_f = subgraph.from_dask_cudf_edgelist
    else:
        create_subgraph_f = subgraph.from_cudf_edgelist

    create_subgraph_f(
        edge_list,
        source=src_n,
        destination=dst_n,
        edge_attr=eid_n,
        renumber=True,
        # FIXME: renumber=False is not supported for MNMG algos
        legacy_renum_only=True,
    )

    return subgraph<|MERGE_RESOLUTION|>--- conflicted
+++ resolved
@@ -79,10 +79,6 @@
                     )
                 )
             ntype = ntypes[0]
-<<<<<<< HEAD
-        df = self.gdata.get_vertex_data()
-        col_names = self.ndata_key_col_d[key]
-=======
         if feat_name not in self.ndata_feat_col_d:
             raise ValueError(
                 f"feat_name {feat_name} not found in CuGraphStore"
@@ -92,7 +88,6 @@
 
         columns = self.ndata_feat_col_d[feat_name]
 
->>>>>>> 5c8a33f9
         return CuFeatureStorage(
             pg=self.gdata,
             columns=columns,
@@ -112,10 +107,6 @@
                 )
 
             etype = etypes[0]
-<<<<<<< HEAD
-        col_names = self.edata_key_col_d[key]
-        df = self.gdata.get_edge_data()
-=======
         if feat_name not in self.edata_feat_col_d:
             raise ValueError(
                 f"feat_name {feat_name} not found in CuGraphStore"
@@ -124,7 +115,6 @@
             )
         columns = self.edata_feat_col_d[feat_name]
 
->>>>>>> 5c8a33f9
         return CuFeatureStorage(
             pg=self.gdata,
             columns=columns,
@@ -294,28 +284,9 @@
         )
 
     @cached_property
-<<<<<<< HEAD
-    def extracted_reverse_subgraph_without_renumbering(self):
-        # TODO: Switch to extract_subgraph based on response on
-        # https://github.com/rapidsai/cugraph/issues/2458
-
-        subset_df = self.gdata._edge_prop_dataframe[[src_n, dst_n]]
-        subset_df.reset_index(inplace=True)  # set edge id to column
-
-        subset_df.rename(columns={src_n: dst_n, dst_n: src_n}, inplace=True)
-        subgraph = cugraph.Graph(directed=True)
-        subgraph.from_cudf_edgelist(
-            subset_df,
-            source=src_n,
-            destination=dst_n,
-            edge_attr=eid_n,
-            renumber=False,
-            legacy_renum_only=False,
-=======
     def extracted_reverse_subgraph(self):
         edge_list = self.gdata.get_edge_data(
             columns=[src_n, dst_n, type_n]
->>>>>>> 5c8a33f9
         )
         return get_subgraph_from_edgelist(
             edge_list, self.is_mg, reverse_edges=True
@@ -390,16 +361,9 @@
             The dst nodes for the given ids
         """
         edge_ids = cudf.from_dlpack(edge_ids_cap)
-<<<<<<< HEAD
-        edge_df = self.gdata.get_edge_data(columns=[])
-        subset_df = get_subset_df(
-            edge_df, PropertyGraph.edge_id_col_name, edge_ids, etype
-        )
-=======
         subset_df = self.gdata.get_edge_data(edge_ids=edge_ids, columns=type_n)
         if isinstance(subset_df, dask_cudf.DataFrame):
             subset_df = subset_df.compute()
->>>>>>> 5c8a33f9
         return subset_df[src_n].to_dlpack(), subset_df[dst_n].to_dlpack()
 
     def node_subgraph(
