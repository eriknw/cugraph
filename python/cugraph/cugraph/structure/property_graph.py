--- conflicted
+++ resolved
@@ -471,7 +471,6 @@
 
         # Join on vertex ids (the index)
         tmp_df.set_index(self.vertex_col_name, inplace=True)
-<<<<<<< HEAD
         # Option 1
         # df = self.__vertex_prop_dataframe.merge(
         #     tmp_df,
@@ -485,10 +484,9 @@
             how="outer",
             rsuffix="_NEW_",
         )
-        cols = (
-            self.__vertex_prop_dataframe.columns.intersection(tmp_df.columns)
-            .to_list()
-        )
+        cols = self.__vertex_prop_dataframe.columns.intersection(
+            tmp_df.columns
+        ).to_list()
         if cols:
             rename_cols = {f"{col}_NEW_": col for col in cols}
             new_cols = list(rename_cols)
@@ -500,15 +498,6 @@
             # Should we update the dtypes?
 
         self.__vertex_prop_dataframe = df
-=======
-        cols = self.__vertex_prop_dataframe.columns.intersection(
-            tmp_df.columns
-        ).to_list()
-        cols.append(self.vertex_col_name)
-        self.__vertex_prop_dataframe = self.__vertex_prop_dataframe.merge(
-            tmp_df, on=cols, how="outer"
-        )
->>>>>>> 84a5ed39
 
         # Update the vertex eval dict with the latest column instances
         if self.__series_type is cudf.Series:
