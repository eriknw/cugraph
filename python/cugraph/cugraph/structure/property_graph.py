--- conflicted
+++ resolved
@@ -756,15 +756,12 @@
         # values. Restore the original dtypes in the resulting edges df prior
         # to creating a Graph.
         edges = self.__update_dataframe_dtypes(edges, self.__edge_prop_dtypes)
-<<<<<<< HEAD
-=======
 
         # Default create_using set here instead of function signature to
         # prevent cugraph from running on import. This may help diagnose errors
         if create_using is None:
             create_using = cugraph.Graph(directed=True)
 
->>>>>>> aca180ae
         return self.edge_props_to_graph(
             edges,
             create_using=create_using,
