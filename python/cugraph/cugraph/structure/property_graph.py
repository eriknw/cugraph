--- conflicted
+++ resolved
@@ -596,12 +596,7 @@
         TCN = self.type_col_name
         default_edge_columns = [self.src_col_name,
                                 self.dst_col_name,
-<<<<<<< HEAD
-                                self.type_col_name]
-=======
-                                self.edge_id_col_name,
                                 TCN]
->>>>>>> dc5bd523
         if self.__edge_prop_dataframe is None:
             self.__edge_prop_dataframe = \
                 self.__dataframe_type(columns=default_edge_columns)
@@ -915,12 +910,7 @@
         # If vertices were specified, select only the edges that contain the
         # selected verts in both src and dst
         if (selected_vertex_dataframe is not None) and \
-<<<<<<< HEAD
-           not(selected_vertex_dataframe.empty):
-=======
            not selected_vertex_dataframe.empty:
-            selected_verts = selected_vertex_dataframe[self.vertex_col_name]
->>>>>>> dc5bd523
             has_srcs = selected_edge_dataframe[self.src_col_name]\
                 .isin(selected_vertex_dataframe.index)
             has_dsts = selected_edge_dataframe[self.dst_col_name]\
