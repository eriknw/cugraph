--- conflicted
+++ resolved
@@ -444,13 +444,13 @@
         self.__num_vertices = None
         self.__vertex_type_value_counts = None  # Could update instead
 
-<<<<<<< HEAD
-        # Initialize the __vertex_prop_dataframe if necessary using the same
-        # type as the incoming dataframe.
-        default_vertex_columns = [self.vertex_col_name, TCN]
-        if self.__vertex_prop_dataframe is None:
+        # Add `type_name` to the TYPE categorical dtype if necessary
+        is_first_data = self.__vertex_prop_dataframe is None
+        if is_first_data:
+            # Initialize the __vertex_prop_dataframe using the same type
+            # as the incoming dataframe.
             self.__vertex_prop_dataframe = self.__dataframe_type(
-                columns=default_vertex_columns
+                columns=[self.vertex_col_name, TCN]
             )
             # Initialize the new columns to the same dtype as the appropriate
             # column in the incoming dataframe, since the initial merge may not
@@ -463,12 +463,6 @@
             self.__vertex_prop_dataframe.set_index(self.vertex_col_name, inplace=True)
 
             # Use categorical dtype for the type column
-=======
-        # Add `type_name` to the TYPE categorical dtype if necessary
-        TCN = self.type_col_name
-        is_first_data = self.__vertex_prop_dataframe is None
-        if is_first_data:
->>>>>>> 79f86ab7
             if self.__series_type is cudf.Series:
                 cat_class = cudf.CategoricalDtype
             else:
@@ -742,11 +736,11 @@
         self.__num_vertices = None
         self.__edge_type_value_counts = None  # Could update instead
 
-<<<<<<< HEAD
-        default_edge_columns = [self.src_col_name, self.dst_col_name, TCN]
-        if self.__edge_prop_dataframe is None:
+        # Add `type_name` to the categorical dtype if necessary
+        is_first_data = self.__edge_prop_dataframe is None
+        if is_first_data:
             self.__edge_prop_dataframe = self.__dataframe_type(
-                columns=default_edge_columns
+                columns=[self.src_col_name, self.dst_col_name, TCN]
             )
             # Initialize the new columns to the same dtype as the appropriate
             # column in the incoming dataframe, since the initial merge may not
@@ -762,12 +756,6 @@
             self.__edge_prop_dataframe.index.name = self.edge_id_col_name
 
             # Use categorical dtype for the type column
-=======
-        # Add `type_name` to the categorical dtype if necessary
-        TCN = self.type_col_name
-        is_first_data = self.__edge_prop_dataframe is None
-        if is_first_data:
->>>>>>> 79f86ab7
             if self.__series_type is cudf.Series:
                 cat_class = cudf.CategoricalDtype
             else:
