--- conflicted
+++ resolved
@@ -755,12 +755,7 @@
         # possibly had their dtypes converted in order to accommodate NaN
         # values. Restore the original dtypes in the resulting edges df prior
         # to creating a Graph.
-<<<<<<< HEAD
-        self.__update_dataframe_dtypes(edges, self.__edge_prop_dtypes)
-=======
         edges = self.__update_dataframe_dtypes(edges, self.__edge_prop_dtypes)
-
->>>>>>> d925926f
         return self.edge_props_to_graph(
             edges,
             create_using=create_using,
