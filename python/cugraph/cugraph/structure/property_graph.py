--- conflicted
+++ resolved
@@ -1960,7 +1960,6 @@
         rv["stop"] -= 1  # Make inclusive
         return rv[["start", "stop"]]
 
-<<<<<<< HEAD
     def vertex_vector_property_to_array(
         self, df, col_name, fillvalue=None, *, missing="ignore"
     ):
@@ -2131,14 +2130,13 @@
                 'Provide a fill value or use `missing="ignore"` to ignore empty rows.'
             )
         return rv
-=======
+
     def is_multi_gpu(self):
         """
         Return True if this is a multi-gpu graph.  Always returns False for
         PropertyGraph.
         """
         return False
->>>>>>> e8085a18
 
     @classmethod
     def is_multigraph(cls, df):
