# Copyright (c) 2022, NVIDIA CORPORATION.
# Licensed under the Apache License, Version 2.0 (the "License");
# you may not use this file except in compliance with the License.
# You may obtain a copy of the License at
#
#     http://www.apache.org/licenses/LICENSE-2.0
#
# Unless required by applicable law or agreed to in writing, software
# distributed under the License is distributed on an "AS IS" BASIS,
# WITHOUT WARRANTIES OR CONDITIONS OF ANY KIND, either express or implied.
# See the License for the specific language governing permissions and
# limitations under the License.

from collections import defaultdict
import pytest
import cugraph
from cugraph.testing import utils
from cugraph.experimental import PropertyGraph
import numpy as np
import cudf
import cupy as cp
from cugraph.gnn import CuGraphStore


@pytest.mark.parametrize("graph_file", utils.DATASETS)
def test_no_graph(graph_file):
    with pytest.raises(TypeError):
        gstore = cugraph.gnn.CuGraphStore()
        gstore.num_edges()


@pytest.mark.parametrize("graph_file", utils.DATASETS)
def test_using_graph(graph_file):
    with pytest.raises(ValueError):

        cu_M = utils.read_csv_file(graph_file)

        g = cugraph.Graph()
        g.from_cudf_edgelist(
            cu_M, source="0", destination="1", edge_attr="2", renumber=True
        )

        cugraph.gnn.CuGraphStore(graph=g)


@pytest.mark.parametrize("graph_file", utils.DATASETS)
def test_using_pgraph(graph_file):
    cu_M = utils.read_csv_file(graph_file)

    g = cugraph.Graph(directed=True)
    g.from_cudf_edgelist(
        cu_M, source="0", destination="1", edge_attr="2", renumber=True
    )

    pG = PropertyGraph()
    pG.add_edge_data(cu_M, vertex_col_names=("0", "1"), property_columns=None)

    gstore = cugraph.gnn.CuGraphStore(graph=pG)

    assert g.number_of_edges() == pG.get_num_edges()
    assert g.number_of_edges() == gstore.num_edges()
    assert g.number_of_vertices() == pG.get_num_vertices()
    assert g.number_of_vertices() == gstore.num_vertices


@pytest.mark.parametrize("graph_file", utils.DATASETS)
def test_node_data_pg(graph_file):

    cu_M = utils.read_csv_file(graph_file)

    pG = PropertyGraph()
    gstore = cugraph.gnn.CuGraphStore(graph=pG, backend_lib="cupy")
    gstore.add_edge_data(
        cu_M, vertex_col_names=("0", "1"), feat_name="edge_feat"
    )

    edata_f = gstore.get_edge_storage("edge_feat")
    edata = edata_f.fetch(indices=[0, 1], device="cuda")

    assert edata.shape[0] > 0


@pytest.mark.skip("Skipping egonet testing for now")
@pytest.mark.parametrize("graph_file", utils.DATASETS)
def test_egonet(graph_file):

    from cugraph.community.egonet import batched_ego_graphs

    cu_M = utils.read_csv_file(graph_file)

    g = cugraph.Graph(directed=True)
    g.from_cudf_edgelist(cu_M, source="0", destination="1", renumber=True)

    pG = PropertyGraph()
    gstore = cugraph.gnn.CuGraphStore(graph=pG, backend_lib="cupy")
    gstore.add_edge_data(
        cu_M, vertex_col_names=("0", "1"), feat_name="edge_feat"
    )

    nodes = [1, 2]

    ego_edge_list1, seeds_offsets1 = gstore.egonet(nodes, k=1)
    ego_edge_list2, seeds_offsets2 = batched_ego_graphs(g, nodes, radius=1)

    assert ego_edge_list1 == ego_edge_list2
    assert seeds_offsets1 == seeds_offsets2


@pytest.mark.skip("Skipping egonet testing for now")
@pytest.mark.parametrize("graph_file", utils.DATASETS)
def test_workflow(graph_file):
    # from cugraph.community.egonet import batched_ego_graphs

    cu_M = utils.read_csv_file(graph_file)

    g = cugraph.Graph(directed=True)
    g.from_cudf_edgelist(cu_M, source="0", destination="1", renumber=True)

    pg = PropertyGraph()
    gstore = cugraph.gnn.CuGraphStore(graph=pg)
    gstore.add_edge_data(cu_M, vertex_col_names=("0", "1"), feat_name="feat")
    nodes = gstore.get_vertex_ids()
    num_nodes = len(nodes)

    assert num_nodes > 0

    sampled_nodes = nodes[:5]

    ego_edge_list, seeds_offsets = gstore.egonet(sampled_nodes, k=1)

    assert len(ego_edge_list) > 0


@pytest.mark.parametrize("graph_file", utils.DATASETS)
def test_sample_neighbors(graph_file):
    cu_M = utils.read_csv_file(graph_file)

    g = cugraph.Graph(directed=True)
    g.from_cudf_edgelist(cu_M, source="0", destination="1", renumber=True)

    pg = PropertyGraph()
    gstore = cugraph.gnn.CuGraphStore(graph=pg)
    gstore.add_edge_data(cu_M, feat_name="feat", vertex_col_names=("0", "1"))

    nodes = gstore.get_vertex_ids()
    num_nodes = len(nodes)

    assert num_nodes > 0

    sampled_nodes = nodes[:5].to_dlpack()

    parents_cap, children_cap, edge_id_cap = gstore.sample_neighbors(
        sampled_nodes, 2
    )

    parents_list = cudf.from_dlpack(parents_cap)
    assert len(parents_list) > 0


@pytest.mark.parametrize("graph_file", utils.DATASETS)
def test_sample_neighbor_neg_one_fanout(graph_file):
    cu_M = utils.read_csv_file(graph_file)

    g = cugraph.Graph(directed=True)
    g.from_cudf_edgelist(cu_M, source="0", destination="1", renumber=True)

    pg = PropertyGraph()
    gstore = cugraph.gnn.CuGraphStore(graph=pg)
    gstore.add_edge_data(cu_M, feat_name="edge_k", vertex_col_names=("0", "1"))

    nodes = gstore.get_vertex_ids()
    sampled_nodes = nodes[:5].to_dlpack()
    # -1, default fan_out
    parents_cap, children_cap, edge_id_cap = gstore.sample_neighbors(
        sampled_nodes, -1
    )
    parents_list = cudf.from_dlpack(parents_cap)
    assert len(parents_list) > 0


@pytest.mark.parametrize("graph_file", utils.DATASETS)
def test_get_node_storage_graph_file(graph_file):
    cu_M = utils.read_csv_file(graph_file)

    pg = PropertyGraph()
    gstore = cugraph.gnn.CuGraphStore(graph=pg, backend_lib="cupy")

    gstore.add_edge_data(
        cu_M,
        feat_name="feat",
        vertex_col_names=("0", "1"),
    )

    num_nodes = gstore.num_nodes()
    df_feat = cudf.DataFrame()
    df_feat["node_id"] = np.arange(num_nodes)
    df_feat["val0"] = [float(i + 1) for i in range(num_nodes)]
    df_feat["val1"] = [float(i + 2) for i in range(num_nodes)]
    gstore.add_node_data(
        df_feat,
        feat_name="node_feat",
        node_col_name="node_id",
    )

    ndata_f = gstore.get_node_storage(feat_name="node_feat")
    ndata = ndata_f.fetch([0, 1, 2], device="cuda")

    assert ndata.shape[0] > 0


@pytest.mark.parametrize("graph_file", utils.DATASETS)
def test_edge_storage_data_graph_file(graph_file):
    cu_M = utils.read_csv_file(graph_file)

    pg = PropertyGraph()
    gstore = cugraph.gnn.CuGraphStore(graph=pg, backend_lib="cupy")
    gstore.add_edge_data(cu_M, vertex_col_names=("0", "1"), feat_name="edge_k")

    edata_s = gstore.get_edge_storage(feat_name="edge_k")
    edata = edata_s.fetch([0, 1, 2, 3], device="cuda")
    assert edata.shape[0] > 0


dataset1 = {
    "merchants": [
        [
            "merchant_id",
            "merchant_locaton",
            "merchant_size",
            "merchant_sales",
            "merchant_num_employees",
        ],
        [
            (11, 78750, 44, 123.2, 12),
            (4, 78757, 112, 234.99, 18),
            (21, 44145, 83, 992.1, 27),
            (16, 47906, 92, 32.43, 5),
            (86, 47906, 192, 2.43, 51),
        ],
    ],
    "users": [
        ["user_id", "user_location", "vertical"],
        [
            (89021, 78757, 0),
            (32431, 78750, 1),
            (89216, 78757, 1),
            (78634, 47906, 0),
        ],
    ],
    "taxpayers": [
        # We assume unique ids
        # now for graphstore to match DGL
        # https://github.com/rapidsai/cugraph/pull/2697#issuecomment-1247442646
        ["payer_id", "amount"],
        [
            (110, 1123.98),
            (40, 3243.7),
            (210, 8932.3),
            (160, 3241.77),
            (860, 789.2),
            (890210, 23.98),
            (786340, 41.77),
        ],
    ],
    "transactions": [
        ["user_id", "merchant_id", "volume", "time", "card_num"],
        [
            (89021, 11, 33.2, 1639084966.5513437, 123456),
            (89216, 4, None, 1639085163.481217, 8832),
            (78634, 16, 72.0, 1639084912.567394, 4321),
            (32431, 4, 103.2, 1639084721.354346, 98124),
        ],
    ],
    "relationships": [
        ["user_id_1", "user_id_2", "relationship_type"],
        [
            (89216, 89021, 9),
            (89216, 32431, 9),
            (32431, 78634, 8),
            (78634, 89216, 8),
        ],
    ],
    "referrals": [
        ["user_id_1", "user_id_2", "merchant_id", "stars"],
        [
            (89216, 78634, 11, 5),
            (89021, 89216, 4, 4),
            (89021, 89216, 21, 3),
            (89021, 89216, 11, 3),
            (89021, 78634, 21, 4),
            (78634, 32431, 11, 4),
        ],
    ],
}


# util to create dataframe
def create_df_from_dataset(col_n, rows):
    data_d = defaultdict(list)
    for row in rows:
        for col_id, col_v in enumerate(row):
            data_d[col_n[col_id]].append(col_v)
    return cudf.DataFrame(data_d)


# @pytest.fixture()
# TODO: Creating a fixture seems to hang the pytests


def get_dataset1_CuGraphStore():
    """
    Fixture which returns an instance of a CuGraphStore with vertex and edge
    data added from dataset1, parameterized for different DataFrame types.
    """
    merchant_df = create_df_from_dataset(
        dataset1["merchants"][0], dataset1["merchants"][1]
    )
    user_df = create_df_from_dataset(
        dataset1["users"][0], dataset1["users"][1]
    )
    taxpayers_df = create_df_from_dataset(
        dataset1["taxpayers"][0], dataset1["taxpayers"][1]
    )
    transactions_df = create_df_from_dataset(
        dataset1["transactions"][0], dataset1["transactions"][1]
    )
    relationships_df = create_df_from_dataset(
        dataset1["relationships"][0], dataset1["relationships"][1]
    )
    referrals_df = create_df_from_dataset(
        dataset1["referrals"][0], dataset1["referrals"][1]
    )

    pG = PropertyGraph()
    graph = CuGraphStore(pG, backend_lib="cupy")
    # Vertex and edge data is added as one or more DataFrames; either a Pandas
    # DataFrame to keep data on the CPU, a cuDF DataFrame to keep data on GPU,
    # or a dask_cudf DataFrame to keep data on distributed GPUs.

    # For dataset1: vertices are merchants and users, edges are transactions,
    # relationships, and referrals.

    # property_columns=None (the default) means all columns except
    # vertex_col_name will be used as properties for the vertices/edges.

    graph.add_node_data(merchant_df, "merchant_id", "merchant_k", "merchant")
    graph.add_node_data(user_df, "user_id", "user_k", "user")
    graph.add_node_data(taxpayers_df, "payer_id", "taxpayers_k", "taxpayers")

    graph.add_edge_data(
        referrals_df,
        ("user_id_1", "user_id_2"),
        "referrals_k",
        "referrals",
    )
    graph.add_edge_data(
        relationships_df,
        ("user_id_1", "user_id_2"),
        "relationships_k",
        "relationships",
    )
    graph.add_edge_data(
        transactions_df,
        ("user_id", "merchant_id"),
        "transactions_k",
        "transactions",
    )

    return graph


def test_num_nodes_gs():
    gs = get_dataset1_CuGraphStore()
    # Added unique id in tax_payer so changed to 16
    assert gs.num_nodes() == 16


def test_num_edges():
    gs = get_dataset1_CuGraphStore()
    assert gs.num_edges() == 14


<<<<<<< HEAD
def test_etypes(dataset1_CuGraphStore):
    assert dataset1_CuGraphStore.etypes == [
        'referrals', 'relationships', 'transactions'
    ]


def test_ntypes(dataset1_CuGraphStore):
    assert dataset1_CuGraphStore.ntypes == ['merchant', 'taxpayers', 'user']


=======
# Skipping because pg.get_vertex_data(indices)
# returns unsorted non duplicated values
@pytest.mark.skip(
    "Depends upon pg set index PR "
    + "https://github.com/rapidsai/cugraph/pull/2523"
)
>>>>>>> e852b3c3
def test_get_node_storage_gs(dataset1_CuGraphStore):
    dataset1_CuGraphStore = get_dataset1_CuGraphStore()
    fs = dataset1_CuGraphStore.get_node_storage(
        feat_name="merchant_k", ntype="merchant"
    )
    # indices = [11, 4, 21, 316, 11]
    indices = [11, 4, 21, 316]

    merchant_gs = fs.fetch(indices, device="cuda")
    merchant_df = create_df_from_dataset(
        dataset1["merchants"][0], dataset1["merchants"][1]
    )
    cudf_ar = merchant_df.set_index("merchant_id").loc[indices].values
    assert cp.allclose(cudf_ar, merchant_gs)


# Skipping because pg.get_edge_data(indices)
# returns unsorted non duplicated values
@pytest.mark.skip(
    "Depends upon pg set index PR "
    + "https://github.com/rapidsai/cugraph/pull/2523"
)
def test_get_edge_storage_gs():
    dataset1_CuGraphStore = get_dataset1_CuGraphStore()
    fs = dataset1_CuGraphStore.get_edge_storage(
        "relationships_k", "relationships"
    )
    relationship_t = fs.fetch([6, 7, 8], device="cuda")

    relationships_df = create_df_from_dataset(
        dataset1["relationships"][0], dataset1["relationships"][1]
    )
    cudf_ar = relationships_df["relationship_type"].iloc[[0, 1, 2]].values

    assert cp.allclose(cudf_ar, relationship_t)


@pytest.mark.skip("Skipping because it tends to hang sometimes")
def test_sampling_gs_heterogeneous_ds1():
    node_d = {"merchant_id": cudf.Series([4], dtype="int64").to_dlpack()}
    gs = get_dataset1_CuGraphStore()
    sampled_obj = gs.sample_neighbors(node_d, fanout=1)
    sampled_d = convert_dlpack_to_cudf_ser(sampled_obj)
    # Ensure we get sample from at at least one of the etypes
    src_ser = cudf.concat([s for s, _, _ in sampled_d.values()])
    assert len(src_ser) != 0


@pytest.mark.skip("Skipping because it tends to hang sometimes")
def test_sampling_gs_heterogeneous_ds1_neg_one_fanout():

    node_d = {"merchant_id": cudf.Series([4], dtype="int64").to_dlpack()}
    gs = get_dataset1_CuGraphStore()
    sampled_obj = gs.sample_neighbors(node_d, fanout=-1)
    sampled_d = convert_dlpack_to_cudf_ser(sampled_obj)
    # Ensure we get sample from at at least one of the etypes
    src_ser = cudf.concat([s for s, _, _ in sampled_d.values()])
    assert len(src_ser) != 0


def test_sampling_homogeneous_gs_out_dir():
    src_ser = cudf.Series([1, 1, 1, 1, 1, 2, 2, 3])
    dst_ser = cudf.Series([2, 3, 4, 5, 6, 3, 4, 7])
    df = cudf.DataFrame(
        {"src": src_ser, "dst": dst_ser, "edge_id": np.arange(len(src_ser))}
    )
    pg = PropertyGraph()
    gs = CuGraphStore(pg)
    gs.add_edge_data(df, ["src", "dst"], feat_name="edges")

    # below are obtained from dgl runs on the same graph
    expected_out = {
        1: ([1, 1, 1, 1, 1], [2, 3, 4, 5, 6]),
        2: ([2, 2], [3, 4]),
        3: ([3], [7]),
        4: ([], []),
    }

    for seed in expected_out.keys():
        seed_cap = cudf.Series([seed]).to_dlpack()
        sample_src, sample_dst, sample_eid = gs.sample_neighbors(
            seed_cap, fanout=9, edge_dir="out"
        )
        if sample_src is None:
            sample_src = cudf.Series([]).astype(np.int64)
            sample_dst = cudf.Series([]).astype(np.int64)
            sample_eid = cudf.Series([]).astype(np.int64)
        else:
            sample_src = cudf.from_dlpack(sample_src)
            sample_dst = cudf.from_dlpack(sample_dst)
            sample_eid = cudf.from_dlpack(sample_eid)

        output_df = cudf.DataFrame({"src": sample_src, "dst": sample_dst})
        output_df = output_df.sort_values(by=["src", "dst"])
        output_df = output_df.reset_index(drop=True)

        expected_df = cudf.DataFrame(
            {"src": expected_out[seed][0], "dst": expected_out[seed][1]}
        ).astype(np.int64)
        cudf.testing.assert_frame_equal(output_df, expected_df)

        sample_edge_id_df = cudf.DataFrame(
            {"src": sample_src, "dst": sample_dst, "edge_id": sample_eid}
        )
        assert_correct_eids(df, sample_edge_id_df)


def test_sampling_homogeneous_gs_in_dir():
    src_ser = cudf.Series([1, 1, 1, 1, 1, 2, 2, 3])
    dst_ser = cudf.Series([2, 3, 4, 5, 6, 3, 4, 7])
    df = cudf.DataFrame(
        {"src": src_ser, "dst": dst_ser, "edge_id": np.arange(len(src_ser))}
    )
    pg = PropertyGraph()
    gs = CuGraphStore(pg)
    gs.add_edge_data(df, ["src", "dst"], feat_name="edges")

    # below are obtained from dgl runs on the same graph
    expected_in = {
        1: ([], []),
        2: ([1], [2]),
        3: ([1, 2], [3, 3]),
        4: ([1, 2], [4, 4]),
    }

    for seed in expected_in.keys():
        seed_cap = cudf.Series([seed]).to_dlpack()
        sample_src, sample_dst, sample_eid = gs.sample_neighbors(
            seed_cap, fanout=9, edge_dir="in"
        )
        if sample_src is None:
            sample_src = cudf.Series([]).astype(np.int64)
            sample_dst = cudf.Series([]).astype(np.int64)
            sample_eid = cudf.Series([]).astype(np.int64)
        else:
            sample_src = cudf.from_dlpack(sample_src)
            sample_dst = cudf.from_dlpack(sample_dst)
            sample_eid = cudf.from_dlpack(sample_eid)

        output_df = cudf.DataFrame({"src": sample_src, "dst": sample_dst})
        output_df = output_df.sort_values(by=["src", "dst"])
        output_df = output_df.reset_index(drop=True)

        expected_df = cudf.DataFrame(
            {"src": expected_in[seed][0], "dst": expected_in[seed][1]}
        ).astype(np.int64)
        cudf.testing.assert_frame_equal(output_df, expected_df)

        sample_edge_id_df = cudf.DataFrame(
            {"src": sample_src, "dst": sample_dst, "edge_id": sample_eid}
        )

        assert_correct_eids(df, sample_edge_id_df)


def create_gs_heterogeneous_dgl_eg():
    pg = PropertyGraph()
    gs = CuGraphStore(pg)

    # Add Edge Data
    src_ser = [0, 1, 2, 0, 1, 2, 7, 9, 10, 11]
    dst_ser = [3, 4, 5, 6, 7, 8, 6, 6, 6, 6]
    etype_ser = [0, 0, 0, 1, 1, 1, 2, 2, 2, 2]
    edge_feat = [10, 10, 10, 11, 11, 11, 12, 12, 12, 13]

    etype_map = {
        0: "('nt.a', 'connects', 'nt.b')",
        1: "('nt.a', 'connects', 'nt.c')",
        2: "('nt.c', 'connects', 'nt.c')",
    }

    df = cudf.DataFrame(
        {
            "src": src_ser,
            "dst": dst_ser,
            "etype": etype_ser,
            "edge_feat": edge_feat,
        }
    )
    for e in df["etype"].unique().values_host:
        subset_df = df[df["etype"] == e][["src", "dst", "edge_feat"]]
        gs.add_edge_data(
            subset_df,
            ["src", "dst"],
            feat_name="edge_feat",
            etype=etype_map[e],
        )

    # Add Node Data
    node_ser = np.arange(0, 12)
    node_type = ["nt.a"] * 3 + ["nt.b"] * 3 + ["nt.c"] * 6
    node_feat = np.arange(0, 12) * 10
    df = cudf.DataFrame(
        {"node_id": node_ser, "ntype": node_type, "node_feat": node_feat}
    )
    for n in df["ntype"].unique().values_host:
        subset_df = df[df["ntype"] == n][["node_id", "node_feat"]]
        gs.add_node_data(
            subset_df, "node_id", feat_name="node_feat", ntype=str(n)
        )

    return gs


@pytest.mark.skip("Skipping because tends to hang")
def test_sampling_gs_heterogeneous_in_dir():
    gs = create_gs_heterogeneous_dgl_eg()
    # DGL expected_output from
    # https://gist.github.com/VibhuJawa/f85fda8e1183886078f2a34c28c4638c
    expeced_val_d = {
        6: {
            "('nt.a', 'connects', 'nt.b')": (
                cudf.Series([], dtype=np.int32),
                cudf.Series([], dtype=np.int32),
            ),
            "('nt.a', 'connects', 'nt.c')": (
                cudf.Series([0]),
                cudf.Series([6]),
            ),
            "('nt.c', 'connects', 'nt.c')": (
                cudf.Series([7, 9, 10, 11]),
                cudf.Series([6, 6, 6, 6]),
            ),
        },
        7: {
            "('nt.a', 'connects', 'nt.b')": (
                cudf.Series([], dtype=np.int32),
                cudf.Series([], dtype=np.int32),
            ),
            "('nt.a', 'connects', 'nt.c')": (
                cudf.Series([1]),
                cudf.Series([7]),
            ),
            "('nt.c', 'connects', 'nt.c')": (
                cudf.Series([], dtype=np.int32),
                cudf.Series([], dtype=np.int32),
            ),
        },
    }

    for seed in expeced_val_d.keys():
        fanout = 4
        sampled_node_p = cudf.Series(seed).astype(np.int32).to_dlpack()
        sampled_g = gs.sample_neighbors(
            {"nt.c": sampled_node_p}, fanout=fanout, edge_dir="in"
        )
        sampled_g = convert_dlpack_dict_to_df(sampled_g)
        for etype, df in sampled_g.items():
            output_df = (
                df[["src", "dst"]]
                .sort_values(by=["src", "dst"])
                .reset_index(drop=True)
                .astype(np.int32)
            )
            expected_df = cudf.DataFrame(
                {
                    "src": expeced_val_d[seed][etype][0],
                    "dst": expeced_val_d[seed][etype][1],
                }
            ).astype(np.int32)
            cudf.testing.assert_frame_equal(output_df, expected_df)


@pytest.mark.skip("Skipping because tends to hang")
def test_sampling_gs_heterogeneous_out_dir():
    gs = create_gs_heterogeneous_dgl_eg()
    # DGL expected_output from
    # https://gist.github.com/VibhuJawa/f85fda8e1183886078f2a34c28c4638c
    expeced_val_d = {
        0: {
            "('nt.a', 'connects', 'nt.b')": (
                cudf.Series([0], dtype=np.int32),
                cudf.Series([3], dtype=np.int32),
            ),
            "('nt.a', 'connects', 'nt.c')": (
                cudf.Series([0]),
                cudf.Series([6]),
            ),
            "('nt.c', 'connects', 'nt.c')": (cudf.Series([]), cudf.Series([])),
        },
        1: {
            "('nt.a', 'connects', 'nt.b')": (
                cudf.Series([1], dtype=np.int32),
                cudf.Series([4], dtype=np.int32),
            ),
            "('nt.a', 'connects', 'nt.c')": (
                cudf.Series([1]),
                cudf.Series([7]),
            ),
            "('nt.c', 'connects', 'nt.c')": (
                cudf.Series([], dtype=np.int32),
                cudf.Series([], dtype=np.int32),
            ),
        },
        2: {
            "('nt.a', 'connects', 'nt.b')": (
                cudf.Series([2], dtype=np.int32),
                cudf.Series([5], dtype=np.int32),
            ),
            "('nt.a', 'connects', 'nt.c')": (
                cudf.Series([2]),
                cudf.Series([8]),
            ),
            "('nt.c', 'connects', 'nt.c')": (
                cudf.Series([], dtype=np.int32),
                cudf.Series([], dtype=np.int32),
            ),
        },
    }

    for seed in expeced_val_d.keys():
        fanout = 4
        sampled_node_p = cudf.Series(seed).astype(np.int32).to_dlpack()
        sampled_g = gs.sample_neighbors(
            {"nt.a": sampled_node_p}, fanout=fanout, edge_dir="out"
        )
        sampled_g = convert_dlpack_dict_to_df(sampled_g)
        for etype, df in sampled_g.items():
            output_df = (
                df[["src", "dst"]]
                .sort_values(by=["src", "dst"])
                .reset_index(drop=True)
                .astype(np.int32)
            )
            expected_df = cudf.DataFrame(
                {
                    "src": expeced_val_d[seed][etype][0],
                    "dst": expeced_val_d[seed][etype][1],
                }
            ).astype(np.int32)
            cudf.testing.assert_frame_equal(output_df, expected_df)


@pytest.mark.skip("Skipping because tends to hang")
def test_sampling_dgl_heterogeneous_gs_m_fanouts():
    gs = create_gs_heterogeneous_dgl_eg()
    # Test against DGLs output
    # See below notebook
    # https://gist.github.com/VibhuJawa/f85fda8e1183886078f2a34c28c4638c

    expected_output = {
        1: {
            "('nt.a', 'connects', 'nt.b')": 0,
            "('nt.a', 'connects', 'nt.c')": 1,
            "('nt.c', 'connects', 'nt.c')": 1,
        },
        2: {
            "('nt.a', 'connects', 'nt.b')": 0,
            "('nt.a', 'connects', 'nt.c')": 1,
            "('nt.c', 'connects', 'nt.c')": 2,
        },
        3: {
            "('nt.a', 'connects', 'nt.b')": 0,
            "('nt.a', 'connects', 'nt.c')": 1,
            "('nt.c', 'connects', 'nt.c')": 3,
        },
        -1: {
            "('nt.a', 'connects', 'nt.b')": 0,
            "('nt.a', 'connects', 'nt.c')": 1,
            "('nt.c', 'connects', 'nt.c')": 4,
        },
    }

    for fanout in [1, 2, 3, -1]:
        sampled_node = [6]
        sampled_node_p = cudf.Series(sampled_node).to_dlpack()
        sampled_g = gs.sample_neighbors(
            {"nt.c": sampled_node_p}, fanout=fanout
        )
        sampled_g = convert_dlpack_dict_to_df(sampled_g)
        for etype, output_df in sampled_g.items():
            assert expected_output[fanout][etype] == len(output_df)


def assert_correct_eids(edge_df, sample_edge_id_df):
    # We test that all src, dst correspond to the correct
    # eids in the sample_edge_id_df
    # we do this by ensuring that the inner merge to edge_df
    # remains the same as sample_edge_id_df
    # if they don't correspond correctly
    # the inner merge would fail

    sample_edge_id_df = sample_edge_id_df.sort_values(by="edge_id")
    sample_edge_id_df = sample_edge_id_df.reset_index(drop=True)

    sample_merged_df = sample_edge_id_df.merge(edge_df, how="inner")
    sample_merged_df = sample_merged_df.sort_values(by="edge_id")
    sample_merged_df = sample_merged_df.reset_index(drop=True)
    assert sample_merged_df.equals(sample_edge_id_df)


def convert_dlpack_to_cudf_ser(cap_d):
    ser_d = {}
    for etype, (s, d, eid) in cap_d.items():
        if s is None:
            sample_src = cudf.Series([]).astype(np.int64)
            sample_dst = cudf.Series([]).astype(np.int64)
            sample_eid = cudf.Series([]).astype(np.int64)
        else:
            sample_src = cudf.from_dlpack(s)
            sample_dst = cudf.from_dlpack(d)
            sample_eid = cudf.from_dlpack(eid)

        ser_d[etype] = (sample_src, sample_dst, sample_eid)

    return ser_d


def convert_dlpack_dict_to_df(d):
    df_d = convert_dlpack_to_cudf_ser(d)
    df_d = {
        k: cudf.DataFrame({"src": s, "dst": d, "eids": e})
        for k, (s, d, e) in df_d.items()
    }
    return df_d<|MERGE_RESOLUTION|>--- conflicted
+++ resolved
@@ -380,26 +380,19 @@
     assert gs.num_edges() == 14
 
 
-<<<<<<< HEAD
-def test_etypes(dataset1_CuGraphStore):
+def test_etypes():
+    dataset1_CuGraphStore = get_dataset1_CuGraphStore()
     assert dataset1_CuGraphStore.etypes == [
         'referrals', 'relationships', 'transactions'
     ]
 
 
-def test_ntypes(dataset1_CuGraphStore):
+def test_ntypes():
+    dataset1_CuGraphStore = get_dataset1_CuGraphStore()
     assert dataset1_CuGraphStore.ntypes == ['merchant', 'taxpayers', 'user']
 
 
-=======
-# Skipping because pg.get_vertex_data(indices)
-# returns unsorted non duplicated values
-@pytest.mark.skip(
-    "Depends upon pg set index PR "
-    + "https://github.com/rapidsai/cugraph/pull/2523"
-)
->>>>>>> e852b3c3
-def test_get_node_storage_gs(dataset1_CuGraphStore):
+def test_get_node_storage_gs():
     dataset1_CuGraphStore = get_dataset1_CuGraphStore()
     fs = dataset1_CuGraphStore.get_node_storage(
         feat_name="merchant_k", ntype="merchant"
@@ -415,12 +408,6 @@
     assert cp.allclose(cudf_ar, merchant_gs)
 
 
-# Skipping because pg.get_edge_data(indices)
-# returns unsorted non duplicated values
-@pytest.mark.skip(
-    "Depends upon pg set index PR "
-    + "https://github.com/rapidsai/cugraph/pull/2523"
-)
 def test_get_edge_storage_gs():
     dataset1_CuGraphStore = get_dataset1_CuGraphStore()
     fs = dataset1_CuGraphStore.get_edge_storage(
