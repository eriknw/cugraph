# Copyright (c) 2021-2022, NVIDIA CORPORATION.
# Licensed under the Apache License, Version 2.0 (the "License");
# you may not use this file except in compliance with the License.
# You may obtain a copy of the License at
#
#     http://www.apache.org/licenses/LICENSE-2.0
#
# Unless required by applicable law or agreed to in writing, software
# distributed under the License is distributed on an "AS IS" BASIS,
# WITHOUT WARRANTIES OR CONDITIONS OF ANY KIND, either express or implied.
# See the License for the specific language governing permissions and
# limitations under the License.

import cudf
import cupy
import numpy as np
import cugraph
import dask_cudf
import cugraph.dask as dcg
from cugraph.utilities.utils import import_optional

pd = import_optional("pandas")


class EXPERIMENTAL__MGPropertySelection:
    """
    Instances of this class are returned from the PropertyGraph.select_*()
    methods and can be used by the PropertyGraph.extract_subgraph() method to
    extract a Graph containing vertices and edges with only the selected
    properties.
    """

    def __init__(self, vertex_selection_series=None, edge_selection_series=None):
        self.vertex_selections = vertex_selection_series
        self.edge_selections = edge_selection_series

    def __add__(self, other):
        """
        Add either the vertex_selections, edge_selections, or both to this
        instance from "other" if either are not already set.
        """
        vs = self.vertex_selections
        if vs is None:
            vs = other.vertex_selections
        es = self.edge_selections
        if es is None:
            es = other.edge_selections
        return EXPERIMENTAL__MGPropertySelection(vs, es)


# FIXME: remove leading __ when no longer experimental
class EXPERIMENTAL__MGPropertyGraph:
    """
    Class which stores vertex and edge properties that can be used to construct
    Graphs from individual property selections and used later to annotate graph
    algorithm results with corresponding properties.
    """

    # column name constants used in internal DataFrames
    vertex_col_name = "_VERTEX_"
    src_col_name = "_SRC_"
    dst_col_name = "_DST_"
    type_col_name = "_TYPE_"
    edge_id_col_name = "_EDGE_ID_"
    weight_col_name = "_WEIGHT_"
    _default_type_name = ""

    def __init__(self, num_workers=None):
        # The dataframe containing the properties for each vertex.
        # Each vertex occupies a row, and individual properties are maintained
        # in individual columns. The table contains a column for each property
        # of each vertex. If a vertex does not contain a property, it will have
        # a NaN value in that property column. Each vertex will also have a
        # "type_name" that can be assigned by the caller to describe the type
        # of the vertex for a given application domain. If no type_name is
        # provided, the default type_name is "".
        # Example:
        # vertex | type_name | propA | propB | propC
        # ------------------------------------------
        #      3 | "user"    | 22    | NaN   | 11
        #     88 | "service" | NaN   | 3.14  | 21
        #      9 | ""        | NaN   | NaN   | 2
        self.__vertex_prop_dataframe = None

        # The dataframe containing the properties for each edge.
        # The description is identical to the vertex property dataframe, except
        # edges are identified by ordered pairs of vertices (src and dst).
        # Example:
        # src | dst | type_name | propA | propB | propC
        # ---------------------------------------------
        #   3 |  88 | "started" | 22    | NaN   | 11
        #  88 |   9 | "called"  | NaN   | 3.14  | 21
        #   9 |  88 | ""        | NaN   | NaN   | 2
        self.__edge_prop_dataframe = None

        # The var:value dictionaries used during evaluation of filter/query
        # expressions for vertices and edges. These dictionaries contain
        # entries for each column name in their respective dataframes which
        # are mapped to instances of PropertyColumn objects.
        #
        # When filter/query expressions are evaluated, PropertyColumn objects
        # are used in place of DataFrame columns in order to support string
        # comparisons when cuDF DataFrames are used. This approach also allows
        # expressions to contain var names that can be used in expressions that
        # are different than those in the actual internal tables, allowing for
        # the tables to contain additional or different column names than what
        # can be used in expressions.
        #
        # Example: "type_name == 'user' & propC > 10"
        #
        # The above would be evaluated and "type_name" and "propC" would be
        # PropertyColumn instances which support specific operators used in
        # queries.
        self.__vertex_prop_eval_dict = {}
        self.__edge_prop_eval_dict = {}

        self.__dataframe_type = dask_cudf.DataFrame
        self.__series_type = dask_cudf.Series

        # The dtypes for each column in each DataFrame.  This is required since
        # merge operations can often change the dtypes to accommodate NaN
        # values (eg. int64 to float64, since NaN is a float).
        self.__vertex_prop_dtypes = {}
        self.__edge_prop_dtypes = {}

        # Lengths of the properties that are vectors
        self.__vertex_vector_property_lengths = {}
        self.__edge_vector_property_lengths = {}

        # Add unique edge IDs to the __edge_prop_dataframe by simply
        # incrementing this counter. Remains None if user provides edge IDs.
        self.__last_edge_id = None

        # Are edge IDs automatically generated sequentially by PG (True),
        # provided by the user (False), or no edges added yet (None).
        self.__is_edge_id_autogenerated = None

        # Cached property values
        self.__num_vertices = None
        self.__vertex_type_value_counts = None
        self.__edge_type_value_counts = None

        # number of gpu's to use
        if num_workers is None:
            self.__num_workers = dcg.get_n_workers()
        else:
            self.__num_workers = num_workers

    # PropertyGraph read-only attributes
    @property
    def edges(self):
        if self.__edge_prop_dataframe is not None:
            return self.__edge_prop_dataframe[
                [self.src_col_name, self.dst_col_name]
            ].reset_index()
        return None

    @property
    def vertex_property_names(self):
        if self.__vertex_prop_dataframe is not None:
            props = list(self.__vertex_prop_dataframe.columns)
            props.remove(self.type_col_name)  # should "type" be removed?
            return props
        return []

    @property
    def edge_property_names(self):
        if self.__edge_prop_dataframe is not None:
            props = list(self.__edge_prop_dataframe.columns)
            props.remove(self.src_col_name)
            props.remove(self.dst_col_name)
            props.remove(self.type_col_name)  # should "type" be removed?
            if self.weight_col_name in props:
                props.remove(self.weight_col_name)
            return props
        return []

    @property
    def vertex_types(self):
        """The set of vertex type names"""
        value_counts = self._vertex_type_value_counts
        if value_counts is None:
            names = set()
        elif self.__series_type is dask_cudf.Series:
            names = set(value_counts.index.to_arrow().to_pylist())
        else:
            names = set(value_counts.index)
        default = self._default_type_name
        if default not in names and self.get_num_vertices(default) > 0:
            # include "" from vertices that only exist in edge data
            names.add(default)
        return names

    @property
    def edge_types(self):
        """The set of edge type names"""
        value_counts = self._edge_type_value_counts
        if value_counts is None:
            return set()
        elif self.__series_type is dask_cudf.Series:
            return set(value_counts.index.to_arrow().to_pylist())
        else:
            return set(value_counts.index)

    # PropertyGraph read-only attributes for debugging
    @property
    def _vertex_prop_dataframe(self):
        return self.__vertex_prop_dataframe

    @property
    def _edge_prop_dataframe(self):
        return self.__edge_prop_dataframe

    @property
    def _vertex_type_value_counts(self):
        """A Series of the counts of types in __vertex_prop_dataframe"""
        if self.__vertex_prop_dataframe is None:
            return
        if self.__vertex_type_value_counts is None:
            # Types should all be strings; what should we do if we see NaN?
            self.__vertex_type_value_counts = (
                self.__vertex_prop_dataframe[self.type_col_name]
                .value_counts(sort=False, dropna=False)
                .compute()
            )
        return self.__vertex_type_value_counts

    @property
    def _edge_type_value_counts(self):
        """A Series of the counts of types in __edge_prop_dataframe"""
        if self.__edge_prop_dataframe is None:
            return
        if self.__edge_type_value_counts is None:
            # Types should all be strings; what should we do if we see NaN?
            self.__edge_type_value_counts = (
                self.__edge_prop_dataframe[self.type_col_name]
                .value_counts(sort=False, dropna=False)
                .compute()
            )
        return self.__edge_type_value_counts

    def get_num_vertices(self, type=None, *, include_edge_data=True):
        """Return the number of all vertices or vertices of a given type.

        Parameters
        ----------
        type : string, optional
            If type is None (the default), return the total number of vertices,
            otherwise return the number of vertices of the specified type.
        include_edge_data : bool (default True)
            If True, include vertices that were added in vertex and edge data.
            If False, only include vertices that were added in vertex data.
            Note that vertices that only exist in edge data are assumed to have
            the default type.

        See Also
        --------
        PropertyGraph.get_num_edges
        """
        if type is None:
            if not include_edge_data:
                if self.__vertex_prop_dataframe is None:
                    return 0
                return len(self.__vertex_prop_dataframe)
            if self.__num_vertices is not None:
                return self.__num_vertices
            self.__num_vertices = 0
            vert_sers = self.__get_all_vertices_series()
            if vert_sers:
                if self.__series_type is dask_cudf.Series:
                    vert_count = dask_cudf.concat(
                        vert_sers, ignore_index=True
                    ).nunique()
                    self.__num_vertices = vert_count.compute()
            return self.__num_vertices

        value_counts = self._vertex_type_value_counts
        if type == self._default_type_name and include_edge_data:
            # The default type, "", can refer to both vertex and edge data
            if self.__vertex_prop_dataframe is None:
                return self.get_num_vertices()
            return (
                self.get_num_vertices()
                - len(self.__vertex_prop_dataframe)
                + (value_counts[type] if type in value_counts else 0)
            )
        if self.__vertex_prop_dataframe is None:
            return 0
        return value_counts[type] if type in value_counts else 0

    def get_num_edges(self, type=None):
        """Return the number of all edges or edges of a given type.

        Parameters
        ----------
        type : string, optional
            If type is None (the default), return the total number of edges,
            otherwise return the number of edges of the specified type.

        See Also
        --------
        PropertyGraph.get_num_vertices
        """
        if type is None:
            if self.__edge_prop_dataframe is not None:
                return len(self.__edge_prop_dataframe)
            else:
                return 0
        if self.__edge_prop_dataframe is None:
            return 0
        value_counts = self._edge_type_value_counts
        return value_counts[type] if type in value_counts else 0

    def get_vertices(self, selection=None):
        """
        Return a Series containing the unique vertex IDs contained in both
        the vertex and edge property data.
        """
        vert_sers = self.__get_all_vertices_series()
        if vert_sers:
            if self.__series_type is dask_cudf.Series:
                return dask_cudf.concat(vert_sers, ignore_index=True).unique()
            else:
                raise TypeError("dataframe must be a CUDF Dask dataframe.")
        return self.__series_type()

    def vertices_ids(self):
        """
        Alias for get_vertices()
        """
        return self.get_vertices()

    def add_vertex_data(
        self,
        dataframe,
        vertex_col_name,
        type_name=None,
        property_columns=None,
        vector_properties=None,
    ):
        """
        Add a dataframe describing vertex properties to the PropertyGraph.

        Parameters
        ----------
        dataframe : DataFrame-compatible instance
            A DataFrame instance with a compatible Pandas-like DataFrame
            interface.
        vertex_col_name : string
            The column name that contains the values to be used as vertex IDs.
        type_name : string
            The name to be assigned to the type of property being added. For
            example, if dataframe contains data about users, type_name might be
            "users". If not specified, the type of properties will be added as
            the empty string, "".
        property_columns : list of strings
            List of column names in dataframe to be added as properties. All
            other columns in dataframe will be ignored. If not specified, all
            columns in dataframe are added.
        vector_properties : dict of string to list of strings, optional
            A dict of vector properties to create from columns in the dataframe.
            Each vector property stores an array for each vertex.
            The dict keys are the new vector property names, and the dict values
            should be Python lists of column names from which to create the vector
            property. Columns used to create vector properties won't be added to
            the property graph by default, but may be included as properties by
            including them in the property_columns argument.
            Use ``MGPropertyGraph.vertex_vector_property_to_array`` to convert a
            vertex vector property to an array.

        Returns
        -------
        None

        Examples
        --------
        >>>
        """
        if type(dataframe) is not dask_cudf.DataFrame:
            raise TypeError("dataframe must be a Dask dataframe.")
        if vertex_col_name not in dataframe.columns:
            raise ValueError(
                f"{vertex_col_name} is not a column in "
                f"dataframe: {dataframe.columns}"
            )
        if type_name is not None and not isinstance(type_name, str):
            raise TypeError(f"type_name must be a string, got: {type(type_name)}")
        if type_name is None:
            type_name = self._default_type_name
        if property_columns:
            if type(property_columns) is not list:
                raise TypeError(
                    f"property_columns must be a list, got: {type(property_columns)}"
                )
            invalid_columns = set(property_columns).difference(dataframe.columns)
            if invalid_columns:
                raise ValueError(
                    "property_columns contains column(s) not found in dataframe: "
                    f"{list(invalid_columns)}"
                )
            existing_vectors = (
                set(property_columns) & self.__vertex_vector_property_lengths.keys()
            )
            if existing_vectors:
                raise ValueError(
                    "Non-vector property columns cannot be added to existing "
                    f"vector properties: {', '.join(sorted(existing_vectors))}"
                )

        TCN = self.type_col_name
        if vector_properties is not None:
            invalid_keys = {self.vertex_col_name, TCN}
            if property_columns:
                invalid_keys.update(property_columns)
            self._check_vector_properties(
                dataframe,
                vector_properties,
                self.__vertex_vector_property_lengths,
                invalid_keys,
            )

        # Clear the cached values related to the number of vertices since more
        # could be added in this method.
        self.__num_vertices = None
        self.__vertex_type_value_counts = None  # Could update instead

<<<<<<< HEAD
        # Initialize the __vertex_prop_dataframe if necessary using the same
        # type as the incoming dataframe.
        default_vertex_columns = [self.vertex_col_name, TCN]
        if self.__vertex_prop_dataframe is None:
            temp_dataframe = cudf.DataFrame(columns=default_vertex_columns)
            self.__vertex_prop_dataframe = dask_cudf.from_cudf(
                temp_dataframe, npartitions=self.__num_workers
            )
            # Initialize the new columns to the same dtype as the appropriate
            # column in the incoming dataframe, since the initial merge may not
            # result in the same dtype. (see
            # https://github.com/rapidsai/cudf/issues/9981)
            self.__update_dataframe_dtypes(
                self.__vertex_prop_dataframe,
                {self.vertex_col_name: dataframe[vertex_col_name].dtype},
            )
            self.__vertex_prop_dataframe = self.__vertex_prop_dataframe.set_index(
                self.vertex_col_name
            )

            # Use categorical dtype for the type column
=======
        # Add `type_name` to the TYPE categorical dtype if necessary
        TCN = self.type_col_name
        is_first_data = self.__vertex_prop_dataframe is None
        if is_first_data:
>>>>>>> 79f86ab7
            if self.__series_type is dask_cudf.Series:
                cat_class = cudf.CategoricalDtype
            else:
                cat_class = pd.CategoricalDtype
            cat_dtype = cat_class([type_name], ordered=False)
        else:
            cat_dtype = self.__update_categorical_dtype(
                self.__vertex_prop_dataframe, TCN, type_name
            )

        # NOTE: This copies the incoming DataFrame in order to add the new
        # columns. The copied DataFrame is then merged (another copy) and then
        # deleted when out-of-scope.

        # Ensure that both the predetermined vertex ID column name and vertex
        # type column name are present for proper merging.
        tmp_df = dataframe.copy()
        tmp_df[self.vertex_col_name] = tmp_df[vertex_col_name]
        # FIXME: handle case of a type_name column already being in tmp_df

        tmp_df[TCN] = type_name
        tmp_df[TCN] = tmp_df[TCN].astype(cat_dtype)

        if property_columns:
            # all columns
            column_names_to_drop = set(tmp_df.columns)
            # remove the ones to keep
            column_names_to_drop.difference_update(
                property_columns + [self.vertex_col_name, TCN]
            )
        else:
            column_names_to_drop = {vertex_col_name}
        if vector_properties:
            # Drop vector property source columns by default
            more_to_drop = set().union(*vector_properties.values())
            if property_columns is not None:
                more_to_drop.difference_update(property_columns)
            column_names_to_drop |= more_to_drop
            column_names_to_drop -= vector_properties.keys()
            tmp_df = self._create_vector_properties(tmp_df, vector_properties)

        tmp_df = tmp_df.drop(labels=column_names_to_drop, axis=1)

        # Save the original dtypes for each new column so they can be restored
        # prior to constructing subgraphs (since column dtypes may get altered
        # during merge to accommodate NaN values).
        if is_first_data:
            new_col_info = tmp_df.dtypes.items()
        else:
            new_col_info = self.__get_new_column_dtypes(
                tmp_df, self.__vertex_prop_dataframe
            )
        self.__vertex_prop_dtypes.update(new_col_info)

        # TODO: allow tmp_df to come in with vertex id already as index
        tmp_df = tmp_df.persist().set_index(self.vertex_col_name).persist()
        self.__update_dataframe_dtypes(tmp_df, self.__vertex_prop_dtypes)

        if is_first_data:
            self.__vertex_prop_dataframe = tmp_df
        else:
            # Join on vertex ids (the index)
            # TODO: can we automagically determine when we to use concat?
            df = self.__vertex_prop_dataframe.join(
                tmp_df,
                how="outer",
                rsuffix="_NEW_",
                # npartitions=self.__num_workers  # TODO: see how this behaves
            ).persist()
            cols = self.__vertex_prop_dataframe.columns.intersection(
                tmp_df.columns
            ).to_list()
            rename_cols = {f"{col}_NEW_": col for col in cols}
            new_cols = list(rename_cols)
            sub_df = df[new_cols].rename(columns=rename_cols)
            # This only adds data--it doesn't replace existing data
            df = df.drop(columns=new_cols).fillna(sub_df).persist()
            if df.npartitions > 4 * self.__num_workers:
                # TODO: better understand behavior of npartitions argument in join
                df = df.repartition(npartitions=2 * self.__num_workers).persist()
            self.__vertex_prop_dataframe = df

        # Update the vertex eval dict with the latest column instances
        latest = {
            n: self.__vertex_prop_dataframe[n]
            for n in self.__vertex_prop_dataframe.columns
        }
        self.__vertex_prop_eval_dict.update(latest)
        self.__vertex_prop_eval_dict[
            self.vertex_col_name
        ] = self.__vertex_prop_dataframe.index

    def get_vertex_data(self, vertex_ids=None, types=None, columns=None):
        """
        Return a dataframe containing vertex properties for only the specified
        vertex_ids, columns, and/or types, or all vertex IDs if not specified.
        """
        if self.__vertex_prop_dataframe is not None:
            df = self.__vertex_prop_dataframe
            if vertex_ids is not None:
                if isinstance(vertex_ids, int):
                    vertex_ids = [vertex_ids]
                elif not isinstance(
                    vertex_ids, (list, slice, np.ndarray, self.__series_type)
                ):
                    vertex_ids = list(vertex_ids)
                df = df.loc[vertex_ids]

            if types is not None:
                if isinstance(types, str):
                    df_mask = df[self.type_col_name] == types
                else:
                    df_mask = df[self.type_col_name].isin(types)
                df = df.loc[df_mask]

            # The "internal" pG.vertex_col_name and pG.type_col_name columns
            # are also included/added since they are assumed to be needed by
            # the caller.
            if columns is not None:
                # FIXME: invalid columns will result in a KeyError, should a
                # check be done here and a more PG-specific error raised?
                df = df[[self.type_col_name] + columns]
            return df.reset_index()

        return None

    def add_edge_data(
        self,
        dataframe,
        vertex_col_names,
        edge_id_col_name=None,
        type_name=None,
        property_columns=None,
        vector_properties=None,
    ):
        """
        Add a dataframe describing edge properties to the PropertyGraph.

        Parameters
        ----------
        dataframe : DataFrame-compatible instance
            A DataFrame instance with a compatible Pandas-like DataFrame
            interface.
        vertex_col_names : list of strings
            The column names that contain the values to be used as the source
            and destination vertex IDs for the edges.
        edge_id_col_name : string, optional
            The column name that contains the values to be used as edge IDs.
            If unspecified, edge IDs will be automatically assigned.
            Currently, all edge data must be added with the same method: either
            with automatically generated IDs, or from user-provided edge IDs.
        type_name : string
            The name to be assigned to the type of property being added. For
            example, if dataframe contains data about transactions, type_name
            might be "transactions". If not specified, the type of properties
            will be added as the empty string "".
        property_columns : list of strings
            List of column names in dataframe to be added as properties. All
            other columns in dataframe will be ignored. If not specified, all
            columns in dataframe are added.
        vector_properties : dict of string to list of strings, optional
            A dict of vector properties to create from columns in the dataframe.
            Each vector property stores an array for each edge.
            The dict keys are the new vector property names, and the dict values
            should be Python lists of column names from which to create the vector
            property. Columns used to create vector properties won't be added to
            the property graph by default, but may be included as properties by
            including them in the property_columns argument.
            Use ``MGPropertyGraph.edge_vector_property_to_array`` to convert an
            edge vector property to an array.

        Returns
        -------
        None

        Examples
        --------
        >>>
        """
        if type(dataframe) is not dask_cudf.DataFrame:
            raise TypeError("dataframe must be a Dask dataframe.")
        if type(vertex_col_names) not in [list, tuple]:
            raise TypeError(
                "vertex_col_names must be a list or tuple, got: "
                f"{type(vertex_col_names)}"
            )
        if edge_id_col_name is not None:
            if not isinstance(edge_id_col_name, str):
                raise TypeError(
                    "edge_id_col_name must be a string, got: "
                    f"{type(edge_id_col_name)}"
                )
            if edge_id_col_name not in dataframe.columns:
                raise ValueError(
                    "edge_id_col_name argument not in columns, "
                    f"got {edge_id_col_name!r}"
                )
        invalid_columns = set(vertex_col_names).difference(dataframe.columns)
        if invalid_columns:
            raise ValueError(
                "vertex_col_names contains column(s) not found "
                f"in dataframe: {list(invalid_columns)}"
            )
        if type_name is not None and not isinstance(type_name, str):
            raise TypeError(f"type_name must be a string, got: {type(type_name)}")
        if type_name is None:
            type_name = self._default_type_name
        if property_columns:
            if type(property_columns) is not list:
                raise TypeError(
                    f"property_columns must be a list, got: {type(property_columns)}"
                )
            invalid_columns = set(property_columns).difference(dataframe.columns)
            if invalid_columns:
                raise ValueError(
                    "property_columns contains column(s) not found in dataframe: "
                    f"{list(invalid_columns)}"
                )
            existing_vectors = (
                set(property_columns) & self.__vertex_vector_property_lengths.keys()
            )
            if existing_vectors:
                raise ValueError(
                    "Non-vector property columns cannot be added to existing "
                    f"vector properties: {', '.join(sorted(existing_vectors))}"
                )
        if self.__is_edge_id_autogenerated is False and edge_id_col_name is None:
            raise NotImplementedError(
                "Unable to automatically generate edge IDs. "
                "`edge_id_col_name` must be specified if edge data has been "
                "previously added with edge_id_col_name."
            )
        if self.__is_edge_id_autogenerated is True and edge_id_col_name is not None:
            raise NotImplementedError(
                "Invalid use of `edge_id_col_name`. Edge data has already "
                "been added with automatically generated IDs, so now all "
                "edge data must be added using automatically generated IDs."
            )

        TCN = self.type_col_name
        if vector_properties is not None:
            invalid_keys = {self.src_col_name, self.dst_col_name, TCN}
            if property_columns:
                invalid_keys.update(property_columns)
            self._check_vector_properties(
                dataframe,
                vector_properties,
                self.__edge_vector_property_lengths,
                invalid_keys,
            )

        # Clear the cached value for num_vertices since more could be added in
        # this method. This method cannot affect __node_type_value_counts
        self.__num_vertices = None
        self.__edge_type_value_counts = None  # Could update instead

<<<<<<< HEAD
        default_edge_columns = [self.src_col_name, self.dst_col_name, TCN]
        if self.__edge_prop_dataframe is None:
            temp_dataframe = cudf.DataFrame(columns=default_edge_columns)
            self.__update_dataframe_dtypes(
                temp_dataframe,
                {
                    self.src_col_name: dataframe[vertex_col_names[0]].dtype,
                    self.dst_col_name: dataframe[vertex_col_names[1]].dtype,
                },
            )
            temp_dataframe.index.name = self.edge_id_col_name

            # Use categorical dtype for the type column
=======
        # Add `type_name` to the categorical dtype if necessary
        TCN = self.type_col_name
        is_first_data = self.__edge_prop_dataframe is None
        if is_first_data:
>>>>>>> 79f86ab7
            if self.__series_type is dask_cudf.Series:
                cat_class = cudf.CategoricalDtype
            else:
                cat_class = pd.CategoricalDtype
            cat_dtype = cat_class([type_name], ordered=False)
            self.__is_edge_id_autogenerated = edge_id_col_name is None
        else:
            cat_dtype = self.__update_categorical_dtype(
                self.__edge_prop_dataframe, TCN, type_name
            )

        # NOTE: This copies the incoming DataFrame in order to add the new
        # columns. The copied DataFrame is then merged (another copy) and then
        # deleted when out-of-scope.
        tmp_df = dataframe.copy()
        tmp_df[self.src_col_name] = tmp_df[vertex_col_names[0]]
        tmp_df[self.dst_col_name] = tmp_df[vertex_col_names[1]]

        tmp_df[TCN] = type_name
        tmp_df[TCN] = tmp_df[TCN].astype(cat_dtype)

        # Add unique edge IDs to the new rows. This is just a count for each
        # row starting from the last edge ID value, with initial edge ID 0.
        if edge_id_col_name is None:
            # FIXME: can we assign index instead of column?
            starting_eid = -1 if self.__last_edge_id is None else self.__last_edge_id
            tmp_df[self.edge_id_col_name] = 1
            tmp_df[self.edge_id_col_name] = (
                tmp_df[self.edge_id_col_name].cumsum() + starting_eid
            )
            tmp_df = tmp_df.persist().set_index(self.edge_id_col_name).persist()
            self.__last_edge_id = starting_eid + len(tmp_df)
        else:
            tmp_df = (
                tmp_df.rename(columns={edge_id_col_name: self.edge_id_col_name})
                .persist()
                .set_index(self.edge_id_col_name)
                .persist()
            )

        if property_columns:
            # all columns
            column_names_to_drop = set(tmp_df.columns)
            # remove the ones to keep
            column_names_to_drop.difference_update(
                property_columns + [self.src_col_name, self.dst_col_name, TCN]
            )
        else:
            column_names_to_drop = {vertex_col_names[0], vertex_col_names[1]}

        if vector_properties:
            # Drop vector property source columns by default
            more_to_drop = set().union(*vector_properties.values())
            if property_columns is not None:
                more_to_drop.difference_update(property_columns)
            column_names_to_drop |= more_to_drop
            column_names_to_drop -= vector_properties.keys()
            tmp_df = self._create_vector_properties(tmp_df, vector_properties)

        tmp_df = tmp_df.drop(labels=column_names_to_drop, axis=1)

        # Save the original dtypes for each new column so they can be restored
        # prior to constructing subgraphs (since column dtypes may get altered
        # during merge to accommodate NaN values).
        if is_first_data:
            new_col_info = tmp_df.dtypes.items()
        else:
            new_col_info = self.__get_new_column_dtypes(
                tmp_df, self.__edge_prop_dataframe
            )
        self.__edge_prop_dtypes.update(new_col_info)

        # TODO: allow tmp_df to come in with edge id already as index
        self.__update_dataframe_dtypes(tmp_df, self.__edge_prop_dtypes)

        if is_first_data:
            self.__edge_prop_dataframe = tmp_df
        else:
            # Join on edge ids (the index)
            # TODO: can we automagically determine when we to use concat?
            df = self.__edge_prop_dataframe.join(
                tmp_df,
                how="outer",
                rsuffix="_NEW_",
                # npartitions=self.__num_workers  # TODO: see how this behaves
            ).persist()
            cols = self.__edge_prop_dataframe.columns.intersection(
                tmp_df.columns
            ).to_list()
            rename_cols = {f"{col}_NEW_": col for col in cols}
            new_cols = list(rename_cols)
            sub_df = df[new_cols].rename(columns=rename_cols)
            # This only adds data--it doesn't replace existing data
            df = df.drop(columns=new_cols).fillna(sub_df).persist()
            if df.npartitions > 4 * self.__num_workers:
                # TODO: better understand behavior of npartitions argument in join
                df = df.repartition(npartitions=2 * self.__num_workers).persist()
            self.__edge_prop_dataframe = df

        # Update the edge eval dict with the latest column instances
        latest = dict(
            [
                (n, self.__edge_prop_dataframe[n])
                for n in self.__edge_prop_dataframe.columns
            ]
        )
        self.__edge_prop_eval_dict.update(latest)
        self.__edge_prop_eval_dict[
            self.edge_id_col_name
        ] = self.__edge_prop_dataframe.index

    def get_edge_data(self, edge_ids=None, types=None, columns=None):
        """
        Return a dataframe containing edge properties for only the specified
        edge_ids, columns, and/or edge type, or all edge IDs if not specified.
        """
        if self.__edge_prop_dataframe is not None:
            df = self.__edge_prop_dataframe
            if edge_ids is not None:
                if isinstance(edge_ids, int):
                    edge_ids = [edge_ids]
                elif not isinstance(
                    edge_ids, (list, slice, np.ndarray, self.__series_type)
                ):
                    edge_ids = list(edge_ids)
                df = df.loc[edge_ids]

            if types is not None:
                if isinstance(types, str):
                    df_mask = df[self.type_col_name] == types
                else:
                    df_mask = df[self.type_col_name].isin(types)
                df = df.loc[df_mask]

            # The "internal" src, dst, edge_id, and type columns are also
            # included/added since they are assumed to be needed by the caller.
            if columns is None:
                # remove the "internal" weight column if one was added
                all_columns = list(self.__edge_prop_dataframe.columns)
                if self.weight_col_name in all_columns:
                    all_columns.remove(self.weight_col_name)
                df = df[all_columns]
            else:
                # FIXME: invalid columns will result in a KeyError, should a
                # check be done here and a more PG-specific error raised?
                df = df[
                    [self.src_col_name, self.dst_col_name, self.type_col_name] + columns
                ]
            return df.reset_index()

        return None

    def select_vertices(self, expr, from_previous_selection=None):
        raise NotImplementedError

    def select_edges(self, expr):
        """
        Evaluate expr and return a PropertySelection object representing the
        edges that match the expression.

        Parameters
        ----------
        expr : string
            A python expression using property names and operators to select
            specific edges.

        Returns
        -------
        PropertySelection instance to be used for calls to extract_subgraph()
        in order to construct a Graph containing only specific edges.

        Examples
        --------
        >>>
        """
        # FIXME: check types
        globals = {}
        locals = self.__edge_prop_eval_dict

        selected_col = eval(expr, globals, locals)
        return EXPERIMENTAL__MGPropertySelection(edge_selection_series=selected_col)

    def extract_subgraph(
        self,
        create_using=None,
        selection=None,
        edge_weight_property=None,
        default_edge_weight=None,
        check_multi_edges=True,
        renumber_graph=True,
        add_edge_data=True,
    ):
        """
        Return a subgraph of the overall PropertyGraph containing vertices
        and edges that match a selection.

        Parameters
        ----------
        create_using : cugraph Graph type or instance, optional
            Creates a Graph to return using the type specified. If an instance
            is specified, the type of the instance is used to construct the
            return Graph, and all relevant attributes set on the instance are
            copied to the return Graph (eg. directed). If not specified the
            returned Graph will be a directed cugraph.MultiGraph instance.
        selection : PropertySelection
            A PropertySelection returned from one or more calls to
            select_vertices() and/or select_edges(), used for creating a Graph
            with only the selected properties. If not speciied the returned
            Graph will have all properties. Note, this could result in a Graph
            with multiple edges, which may not be supported based on the value
            of create_using.
        edge_weight_property : string
            The name of the property whose values will be used as weights on
            the returned Graph. If not specified, the returned Graph will be
            unweighted.
        check_multi_edges : bool (default is True)
            When True and create_using argument is given and not a MultiGraph,
            this will perform a check to verify that the edges in the edge
            dataframe do not form a multigraph with duplicate edges.
        renumber_graph : bool (default is True)
            If True, return a Graph that has been renumbered for use by graph
            algorithms. If False, the returned graph will need to be manually
            renumbered prior to calling graph algos.
        add_edge_data : bool (default is True)
            If True, add meta data about the edges contained in the extracted
            graph which are required for future calls to annotate_dataframe().

        Returns
        -------
        A Graph instance of the same type as create_using containing only the
        vertices and edges resulting from applying the selection to the set of
        vertex and edge property data.

        Examples
        --------
        >>>
        """
        if selection is not None and not isinstance(
            selection, EXPERIMENTAL__MGPropertySelection
        ):
            raise TypeError(
                "selection must be an instance of "
                f"PropertySelection, got {type(selection)}"
            )

        # NOTE: the expressions passed in to extract specific edges and
        # vertices assume the original dtypes in the user input have been
        # preserved. However, merge operations on the DataFrames can change
        # dtypes (eg. int64 to float64 in order to add NaN entries). This
        # should not be a problem since the conversions do not change the
        # values.
        if selection is not None and selection.vertex_selections is not None:
            selected_vertex_dataframe = self.__vertex_prop_dataframe[
                selection.vertex_selections
            ]
        else:
            selected_vertex_dataframe = None

        if selection is not None and selection.edge_selections is not None:
            selected_edge_dataframe = self.__edge_prop_dataframe[
                selection.edge_selections
            ]
        else:
            selected_edge_dataframe = self.__edge_prop_dataframe

        # FIXME: check that self.__edge_prop_dataframe is set!

        # If vertices were specified, select only the edges that contain the
        # selected verts in both src and dst
        if (
            selected_vertex_dataframe is not None
            and not selected_vertex_dataframe.empty
        ):
            has_srcs = selected_edge_dataframe[self.src_col_name].isin(
                selected_vertex_dataframe.index
            )
            has_dsts = selected_edge_dataframe[self.dst_col_name].isin(
                selected_vertex_dataframe.index
            )
            edges = selected_edge_dataframe[has_srcs & has_dsts]
            # Alternative to benchmark
            # edges = selected_edge_dataframe.merge(
            #     selected_vertex_dataframe[[]],
            #     left_on=self.src_col_name,
            #     right_index=True,
            # ).merge(
            #     selected_vertex_dataframe[[]],
            #     left_on=self.dst_col_name,
            #     right_index=True,
            # )
        else:
            edges = selected_edge_dataframe

        # The __*_prop_dataframes have likely been merged several times and
        # possibly had their dtypes converted in order to accommodate NaN
        # values. Restore the original dtypes in the resulting edges df prior
        # to creating a Graph.
        self.__update_dataframe_dtypes(edges, self.__edge_prop_dtypes)

        # Default create_using set here instead of function signature to
        # prevent cugraph from running on import. This may help diagnose errors
        if create_using is None:
            create_using = cugraph.MultiGraph(directed=True)

        return self.edge_props_to_graph(
            edges,
            create_using=create_using,
            edge_weight_property=edge_weight_property,
            default_edge_weight=default_edge_weight,
            check_multi_edges=check_multi_edges,
            renumber_graph=renumber_graph,
            add_edge_data=add_edge_data,
        )

    def annotate_dataframe(self, df, G, edge_vertex_col_names):
        raise NotImplementedError()

    def edge_props_to_graph(
        self,
        edge_prop_df,
        create_using,
        edge_weight_property=None,
        default_edge_weight=None,
        check_multi_edges=True,
        renumber_graph=True,
        add_edge_data=True,
    ):
        """
        Create and return a Graph from the edges in edge_prop_df.
        """
        # FIXME: check default_edge_weight is valid
        if edge_weight_property:
            if (
                edge_weight_property not in edge_prop_df.columns
                and edge_prop_df.index.name != edge_weight_property
            ):
                raise ValueError(
                    "edge_weight_property "
                    f'"{edge_weight_property}" was not found in '
                    "edge_prop_df"
                )

            # Ensure a valid edge_weight_property can be used for applying
            # weights to the subgraph, and if a default_edge_weight was
            # specified, apply it to all NAs in the weight column.
            if edge_weight_property in edge_prop_df.columns:
                prop_col = edge_prop_df[edge_weight_property]
            else:
                prop_col = edge_prop_df.index.to_series()
                edge_prop_df[edge_weight_property] = prop_col
            if prop_col.count().compute() != prop_col.size:
                if default_edge_weight is None:
                    raise ValueError(
                        f'edge_weight_property "{edge_weight_property}" '
                        "contains NA values in the subgraph and "
                        "default_edge_weight is not set"
                    )
                else:
                    prop_col.fillna(default_edge_weight, inplace=True)
            edge_attr = edge_weight_property

        # If a default_edge_weight was specified but an edge_weight_property
        # was not, a new edge weight column must be added.
        elif default_edge_weight:
            edge_attr = self.weight_col_name
            edge_prop_df[edge_attr] = default_edge_weight
        else:
            edge_attr = None

        # Set up the new Graph to return
        if isinstance(create_using, cugraph.Graph):
            # FIXME: extract more attrs from the create_using instance
            attrs = {"directed": create_using.is_directed()}
            G = type(create_using)(**attrs)
        # FIXME: this allows anything to be instantiated does not check that
        # the type is a valid Graph type.
        elif type(create_using) is type(type):
            G = create_using()
        else:
            raise TypeError(
                "create_using must be a cugraph.Graph "
                "(or subclass) type or instance, got: "
                f"{type(create_using)}"
            )

        # Prevent duplicate edges (if not allowed) since applying them to
        # non-MultiGraphs would result in ambiguous edge properties.
        if (
            check_multi_edges
            and not G.is_multigraph()
            and self.is_multigraph(edge_prop_df).compute()
        ):
            if create_using:
                if type(create_using) is type:
                    t = create_using.__name__
                else:
                    t = type(create_using).__name__
                msg = f"'{t}' graph type specified by create_using"
            else:
                msg = "default Graph graph type"
            raise RuntimeError(
                "query resulted in duplicate edges which "
                f"cannot be represented with the {msg}"
            )

        # FIXME: This forces the renumbering code to run a python-only
        # renumbering without the newer C++ renumbering step.  This is
        # required since the newest graph algos which are using the
        # pylibcugraph library will crash if passed data renumbered using the
        # C++ renumbering.  The consequence of this is that these extracted
        # subgraphs can only be used with newer pylibcugraph-based MG algos.
        #
        # NOTE: if the vertices are integers (int32 or int64), renumbering is
        # actually skipped with the assumption that the C renumbering will
        # take place. The C renumbering only occurs for pylibcugraph algos,
        # hence the reason these extracted subgraphs only work with PLC algos.
        if renumber_graph is False:
            raise ValueError("currently, renumber_graph must be set to True for MG")
        legacy_renum_only = True

        col_names = [self.src_col_name, self.dst_col_name]
        if edge_attr is not None:
            col_names.append(edge_attr)

        G.from_dask_cudf_edgelist(
            edge_prop_df[col_names],
            source=self.src_col_name,
            destination=self.dst_col_name,
            edge_attr=edge_attr,
            renumber=renumber_graph,
            legacy_renum_only=legacy_renum_only,
        )

        if add_edge_data:
            # Set the edge_data on the resulting Graph to a DataFrame
            # containing the edges and the edge ID for each. Edge IDs are
            # needed for future calls to annotate_dataframe() in order to
            # associate edges with their properties, since the PG can contain
            # multiple edges between vertrices with different properties.
            # FIXME: also add vertex_data
            G.edge_data = self.__create_property_lookup_table(edge_prop_df)

        return G

    def renumber_vertices_by_type(self):
        """Renumber vertex IDs to be contiguous by type.

        Returns a DataFrame with the start and stop IDs for each vertex type.
        Stop is *inclusive*.
        """
        # Check if some vertex IDs exist only in edge data
        TCN = self.type_col_name
        default = self._default_type_name
        if self.__edge_prop_dataframe is not None and self.get_num_vertices(
            default, include_edge_data=True
        ) != self.get_num_vertices(default, include_edge_data=False):
            raise NotImplementedError(
                "Currently unable to renumber vertices when some vertex "
                "IDs only exist in edge data"
            )
        if self.__vertex_prop_dataframe is None:
            return None

        # Use categorical dtype for the type column
        if self.__series_type is dask_cudf.Series:
            cat_class = cudf.CategoricalDtype
        else:
            cat_class = pd.CategoricalDtype

        is_cat = isinstance(self.__vertex_prop_dataframe.dtypes[TCN], cat_class)
        if not is_cat:
            cat_dtype = cat_class([TCN], ordered=False)
            self.__vertex_prop_dataframe[TCN] = self.__vertex_prop_dataframe[
                TCN
            ].astype(cat_dtype)

        df = self.__vertex_prop_dataframe
        if self.__edge_prop_dataframe is not None:
            # FIXME DASK_CUDF: https://github.com/rapidsai/cudf/issues/11795
            cat_dtype = df.dtypes[self.type_col_name]
            df[self.type_col_name] = df[self.type_col_name].astype(str)

            df = df.reset_index().sort_values(by=TCN)

            # FIXME DASK_CUDF: https://github.com/rapidsai/cudf/issues/11795
            df[self.type_col_name] = df[self.type_col_name].astype(cat_dtype)

            new_name = f"new_{self.vertex_col_name}"
            df[new_name] = 1
            df[new_name] = df[new_name].cumsum() - 1
            mapper = df[[self.vertex_col_name, new_name]]
            self.__edge_prop_dataframe = (
                self.__edge_prop_dataframe
                # map src_col_name IDs
                .merge(mapper, left_on=self.src_col_name, right_on=self.vertex_col_name)
                .drop(columns=[self.src_col_name])
                .rename(columns={new_name: self.src_col_name})
                # map dst_col_name IDs
                .merge(mapper, left_on=self.dst_col_name, right_on=self.vertex_col_name)
                .drop(columns=[self.dst_col_name])
                .rename(columns={new_name: self.dst_col_name})
            )
            df[self.vertex_col_name] = df[new_name]
            del df[new_name]
        else:
            df = df.sort_values(by=self.type_col_name, ignore_index=True)
            df[self.vertex_col_name] = 1
            df[self.vertex_col_name] = df[self.vertex_col_name].cumsum() - 1

        self.__vertex_prop_dataframe = (
            df.persist().set_index(self.vertex_col_name, sorted=True).persist()
        )

        # FIXME DASK_CUDF: https://github.com/rapidsai/cudf/issues/11795
        df = self._vertex_type_value_counts
        cat_dtype = df.index.dtype
        df.index = df.index.astype(str)

        # self._vertex_type_value_counts
        rv = df.sort_index().cumsum().to_frame("stop")

        # FIXME DASK_CUDF: https://github.com/rapidsai/cudf/issues/11795
        df.index = df.index.astype(cat_dtype)

        rv["start"] = rv["stop"].shift(1, fill_value=0)
        rv["stop"] -= 1  # Make inclusive
        return rv[["start", "stop"]]

    def renumber_edges_by_type(self):
        """Renumber edge IDs to be contiguous by type.

        Returns a DataFrame with the start and stop IDs for each edge type.
        Stop is *inclusive*.
        """
        # TODO: keep track if edges are already numbered correctly.
        if self.__edge_prop_dataframe is None:
            return None
        df = self.__edge_prop_dataframe

        # FIXME DASK_CUDF: https://github.com/rapidsai/cudf/issues/11795
        cat_dtype = df.dtypes[self.type_col_name]
        df[self.type_col_name] = df[self.type_col_name].astype(str)

        df = df.sort_values(by=self.type_col_name, ignore_index=True)

        # FIXME DASK_CUDF: https://github.com/rapidsai/cudf/issues/11795
        df[self.type_col_name] = df[self.type_col_name].astype(cat_dtype)

        df[self.edge_id_col_name] = 1
        df[self.edge_id_col_name] = df[self.edge_id_col_name].cumsum() - 1
        self.__edge_prop_dataframe = (
            df.persist().set_index(self.edge_id_col_name, sorted=True).persist()
        )

        # FIXME DASK_CUDF: https://github.com/rapidsai/cudf/issues/11795
        df = self._edge_type_value_counts
        assert df.index.dtype == cat_dtype
        df.index = df.index.astype(str)

        # self._edge_type_value_counts
        rv = df.sort_index().cumsum().to_frame("stop")

        # FIXME DASK_CUDF: https://github.com/rapidsai/cudf/issues/11795
        df.index = df.index.astype(cat_dtype)

        rv["start"] = rv["stop"].shift(1, fill_value=0)
        rv["stop"] -= 1  # Make inclusive
        return rv[["start", "stop"]]

    def vertex_vector_property_to_array(self, df, col_name, *, ignore_empty=True):
        """Convert a known vertex vector property in a DataFrame to an array.

        Parameters
        ----------
        df : dask_cudf.DataFrame
        col_name : str
            The column name in the DataFrame to convert to an array.
            This vector property should have been created by MGPropertyGraph.
        ignore_empty : bool, default True
            If True, empty or null rows without vector data will be skipped
            when creating the array, so output array shape will be
            [# of non-empty rows] by [size of vector property].
            When ignore_empty is False, RuntimeError will be raised if there
            are any empty rows.

        Returns
        -------
        dask.array (of cupy.ndarray)
        """
        if col_name not in self.__vertex_vector_property_lengths:
            raise ValueError(f"{col_name!r} is not a known vertex vector property")
        length = self.__vertex_vector_property_lengths[col_name]
        return self._get_vector_property(df, col_name, length, ignore_empty)

    def edge_vector_property_to_array(self, df, col_name, *, ignore_empty=True):
        """Convert a known edge vector property in a DataFrame to an array.

        Parameters
        ----------
        df : dask_cudf.DataFrame
        col_name : str
            The column name in the DataFrame to convert to an array.
            This vector property should have been created by MGPropertyGraph.
        ignore_empty : bool, default True
            If True, empty or null rows without vector data will be skipped
            when creating the array, so output array shape will be
            [# of non-empty rows] by [size of vector property].
            When ignore_empty is False, RuntimeError will be raised if there
            are any empty rows.

        Returns
        -------
        dask.array (of cupy.ndarray)
        """
        if col_name not in self.__edge_vector_property_lengths:
            raise ValueError(f"{col_name!r} is not a known edge vector property")
        length = self.__edge_vector_property_lengths[col_name]
        return self._get_vector_property(df, col_name, length, ignore_empty)

    def _check_vector_properties(
        self, df, vector_properties, vector_property_lengths, invalid_keys
    ):
        """Check if vector_properties is valid and update vector_property_lengths"""
        df_cols = set(df.columns)
        for key, columns in vector_properties.items():
            if key in invalid_keys:
                raise ValueError(
                    "Cannot assign new vector property to existing "
                    f"non-vector property: {key}"
                )
            if isinstance(columns, str):
                # If df[columns] is a ListDtype column, should we allow it?
                raise TypeError(
                    f"vector property columns for {key!r} should be a list; "
                    f"got a str ({columns!r})"
                )
            if not df_cols.issuperset(columns):
                missing = ", ".join(set(columns) - df_cols)
                raise ValueError(
                    f"Dataframe does not have columns for vector property {key!r}:"
                    f"{missing}"
                )
            if not columns:
                raise ValueError("Empty vector property columns for {key!r}!")
            if vector_property_lengths.get(key, len(columns)) != len(columns):
                prev_length = vector_property_lengths[key]
                new_length = len(columns)
                raise ValueError(
                    f"Wrong size for vector property {key}; got {new_length}, but "
                    f"this vector property already exists with size {prev_length}"
                )
        for key, columns in vector_properties.items():
            vector_property_lengths[key] = len(columns)

    def _create_vector_properties(self, df, vector_properties):
        return df.map_partitions(
            self._create_vector_properties_partition, vector_properties
        )

    def _get_vector_property(self, df, col_name, length, ignore_empty):
        if type(df) is not self.__dataframe_type:
            raise TypeError(
                f"Expected type {self.__dataframe_type}; got type {type(df)}"
            )
        if col_name not in df.columns:
            raise ValueError(f"Column name {col_name} is not in the columns of df")
        if df.dtypes[col_name] != "list":
            raise TypeError(
                "Wrong dtype for vector property; expected 'list', "
                f"got {df.dtypes[col_name]}"
            )
        s = df[col_name]
        meta = self._vector_series_to_array_partition(s._meta, length, True)
        return s.map_partitions(
            self._vector_series_to_array_partition, length, ignore_empty, meta=meta
        )

    @classmethod
    def is_multigraph(cls, df):
        """
        Return True if df has >1 of the same src, dst pair
        """
        return cls._has_duplicates(df, [cls.src_col_name, cls.dst_col_name])

    @classmethod
    def has_duplicate_edges(cls, df, columns=None):
        """
        Return True if df has rows with the same src, dst, type, and columns
        """
        cols = [cls.src_col_name, cls.dst_col_name, cls.type_col_name]
        if columns:
            cols.extend(columns)
        return cls._has_duplicates(df, cols)

    @classmethod
    def _has_duplicates(cls, df, cols):
        # empty not supported by dask
        if len(df.columns) == 0:
            return False

        unique_pair_len = df.drop_duplicates(
            split_out=df.npartitions, ignore_index=True
        ).shape[0]
        # if unique_pairs == len(df)
        # then no duplicate edges
        return unique_pair_len != df.shape[0]

    def __create_property_lookup_table(self, edge_prop_df):
        """
        Returns a DataFrame containing the src vertex, dst vertex, and edge_id
        values from edge_prop_df.
        """
        return edge_prop_df[[self.src_col_name, self.dst_col_name]].reset_index()

    def __get_all_vertices_series(self):
        """
        Return a list of all Series objects that contain vertices from all
        tables.
        """
        vpd = self.__vertex_prop_dataframe
        epd = self.__edge_prop_dataframe
        vert_sers = []
        if vpd is not None:
            vert_sers.append(vpd.index.to_series())
        if epd is not None:
            vert_sers.append(epd[self.src_col_name])
            vert_sers.append(epd[self.dst_col_name])
        # `dask_cudf.concat` doesn't work when the index dtypes are different
        # See: https://github.com/rapidsai/cudf/issues/11741
        if len(vert_sers) > 1 and not all(
            cudf.api.types.is_dtype_equal(vert_sers[0].index.dtype, s.index.dtype)
            for s in vert_sers
        ):
            vert_sers = [s.reset_index(drop=True) for s in vert_sers]
        return vert_sers

    @staticmethod
    def __get_new_column_dtypes(from_df, to_df):
        """
        Returns a list containing tuples of (column name, dtype) for each
        column in from_df that is not present in to_df.
        """
        new_cols = set(from_df.columns) - set(to_df.columns)
        return [(col, from_df.dtypes[col]) for col in new_cols]

    @staticmethod
    def __update_dataframe_dtypes(df, column_dtype_dict):
        """
        Set the dtype for columns in df using the dtypes in column_dtype_dict.
        This also handles converting standard integer dtypes to nullable
        integer dtypes, needed to accommodate NA values in columns.
        """
        for (col, dtype) in column_dtype_dict.items():
            if col not in df.columns:
                continue
            # If the DataFrame is Pandas and the dtype is an integer type,
            # ensure a nullable integer array is used by specifying the correct
            # dtype. The alias for these dtypes is simply a capitalized string
            # (eg. "Int64")
            # https://pandas.pydata.org/pandas-docs/stable/user_guide/missing_data.html#integer-dtypes-and-missing-data
            dtype_str = str(dtype)
            if dtype_str in ["int32", "int64"]:
                dtype_str = dtype_str.title()
            if str(df.dtypes[col]) != dtype_str:
                df[col] = df[col].astype(dtype_str)

    def __update_categorical_dtype(self, df, column, val):
        """Add a new category to a categorical dtype column of a dataframe.

        Returns the new categorical dtype.
        """
        # Add `val` to the categorical dtype if necessary
        if val in df.dtypes[column].categories:
            # No need to change the categorical dtype
            pass
        else:
            # dask_cudf doesn't support inplace here like cudf does
            df[column] = df[column].cat.add_categories([val])
        return df.dtypes[column]

    @staticmethod
    def _create_vector_properties_partition(df, vector_properties):
        # Make each vector contigous and 1-d
        new_cols = {}
        for key, columns in vector_properties.items():
            values = cupy.ascontiguousarray(df[columns].values)
            dtype = cudf.ListDtype(values.dtype)
            if len(df) == 0:
                # cudf doesn't like making empty Series with list dtype
                new_cols[key] = cudf.Series([[0]], dtype=dtype).iloc[0:0]
            else:
                new_cols[key] = cudf.Series(
                    [cupy.squeeze(x, 0) for x in cupy.split(values, len(df))],
                    df.index,
                    dtype=dtype,
                )
        return df.assign(**new_cols)

    @staticmethod
    def _vector_series_to_array_partition(s, length, ignore_empty):
        # This returns a writable view (i.e., no copies!)
        if len(s) == 0:
            # TODO: fix bug in cudf; operating on dask_cudf dataframes nests list dtype
            dtype = s.dtype
            while dtype == "list":
                dtype = dtype.element_type
            return cupy.empty((0, length), dtype=dtype)
        rv = s._data.columns[0].children[-1].values.reshape(-1, length)
        if not ignore_empty and rv.shape[0] != len(s):
            raise RuntimeError("TODO")
        return rv<|MERGE_RESOLUTION|>--- conflicted
+++ resolved
@@ -424,12 +424,12 @@
         self.__num_vertices = None
         self.__vertex_type_value_counts = None  # Could update instead
 
-<<<<<<< HEAD
-        # Initialize the __vertex_prop_dataframe if necessary using the same
-        # type as the incoming dataframe.
-        default_vertex_columns = [self.vertex_col_name, TCN]
-        if self.__vertex_prop_dataframe is None:
-            temp_dataframe = cudf.DataFrame(columns=default_vertex_columns)
+        # Add `type_name` to the TYPE categorical dtype if necessary
+        is_first_data = self.__vertex_prop_dataframe is None
+        if is_first_data:
+            # Initialize the __vertex_prop_dataframe using the same
+            # type as the incoming dataframe.
+            temp_dataframe = cudf.DataFrame(columns=[self.vertex_col_name, TCN])
             self.__vertex_prop_dataframe = dask_cudf.from_cudf(
                 temp_dataframe, npartitions=self.__num_workers
             )
@@ -446,12 +446,6 @@
             )
 
             # Use categorical dtype for the type column
-=======
-        # Add `type_name` to the TYPE categorical dtype if necessary
-        TCN = self.type_col_name
-        is_first_data = self.__vertex_prop_dataframe is None
-        if is_first_data:
->>>>>>> 79f86ab7
             if self.__series_type is dask_cudf.Series:
                 cat_class = cudf.CategoricalDtype
             else:
@@ -708,10 +702,12 @@
         self.__num_vertices = None
         self.__edge_type_value_counts = None  # Could update instead
 
-<<<<<<< HEAD
-        default_edge_columns = [self.src_col_name, self.dst_col_name, TCN]
-        if self.__edge_prop_dataframe is None:
-            temp_dataframe = cudf.DataFrame(columns=default_edge_columns)
+        # Add `type_name` to the categorical dtype if necessary
+        is_first_data = self.__edge_prop_dataframe is None
+        if is_first_data:
+            temp_dataframe = cudf.DataFrame(
+                columns=[self.src_col_name, self.dst_col_name, TCN]
+            )
             self.__update_dataframe_dtypes(
                 temp_dataframe,
                 {
@@ -722,12 +718,6 @@
             temp_dataframe.index.name = self.edge_id_col_name
 
             # Use categorical dtype for the type column
-=======
-        # Add `type_name` to the categorical dtype if necessary
-        TCN = self.type_col_name
-        is_first_data = self.__edge_prop_dataframe is None
-        if is_first_data:
->>>>>>> 79f86ab7
             if self.__series_type is dask_cudf.Series:
                 cat_class = cudf.CategoricalDtype
             else:
