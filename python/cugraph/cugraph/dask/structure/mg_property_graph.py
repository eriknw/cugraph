--- conflicted
+++ resolved
@@ -435,7 +435,6 @@
             )
         self.__vertex_prop_dtypes.update(new_col_info)
 
-<<<<<<< HEAD
         # TODO: allow tmp_df to come in with vertex id already as index
         tmp_df = tmp_df.persist().set_index(self.vertex_col_name).persist()
         self.__update_dataframe_dtypes(tmp_df, self.__vertex_prop_dtypes)
@@ -445,7 +444,9 @@
         else:
             # Join on vertex ids (the index)
             # TODO: can we automagically determine when we to use concat?
-            df = self.__vertex_prop_dataframe.join(tmp_df, how="outer", rsuffix="_NEW_")
+            df = self.__vertex_prop_dataframe.join(
+                tmp_df, how="outer", rsuffix="_NEW_"
+            ).persist()
             cols = self.__vertex_prop_dataframe.columns.intersection(
                 tmp_df.columns
             ).to_list()
@@ -453,26 +454,8 @@
             new_cols = list(rename_cols)
             sub_df = df[new_cols].rename(columns=rename_cols)
             # This only adds data--it doesn't replace existing data
-            df = df.drop(columns=new_cols).fillna(sub_df)
+            df = df.drop(columns=new_cols).fillna(sub_df).persist()
             self.__vertex_prop_dataframe = df
-=======
-        # Join on shared columns and the indices
-        tmp_df = tmp_df.persist().set_index(self.vertex_col_name).persist()
-        cols = self.__vertex_prop_dataframe.columns.intersection(
-            tmp_df.columns
-        ).to_list()
-        cols.append(self.vertex_col_name)
-        # FIXME: workaround for: https://github.com/rapidsai/cudf/issues/11550
-        self.__vertex_prop_dataframe = (
-            self.__vertex_prop_dataframe.reset_index()
-            .merge(tmp_df.reset_index(), on=cols, how="outer")
-            .persist()
-            .set_index(self.vertex_col_name)
-            .persist()
-        )
-        # self.__vertex_prop_dataframe = \
-        #     self.__vertex_prop_dataframe.merge(tmp_df, on=cols, how="outer")
->>>>>>> d86c9337
 
         # Update the vertex eval dict with the latest column instances
         latest = {
@@ -683,7 +666,6 @@
             )
         self.__edge_prop_dtypes.update(new_col_info)
 
-<<<<<<< HEAD
         # TODO: allow tmp_df to come in with edge id already as index
         self.__update_dataframe_dtypes(tmp_df, self.__edge_prop_dtypes)
 
@@ -692,7 +674,9 @@
         else:
             # Join on edge ids (the index)
             # TODO: can we automagically determine when we to use concat?
-            df = self.__edge_prop_dataframe.join(tmp_df, how="outer", rsuffix="_NEW_")
+            df = self.__edge_prop_dataframe.join(
+                tmp_df, how="outer", rsuffix="_NEW_"
+            ).persist()
             cols = self.__edge_prop_dataframe.columns.intersection(
                 tmp_df.columns
             ).to_list()
@@ -700,23 +684,8 @@
             new_cols = list(rename_cols)
             sub_df = df[new_cols].rename(columns=rename_cols)
             # This only adds data--it doesn't replace existing data
-            df = df.drop(columns=new_cols).fillna(sub_df)
+            df = df.drop(columns=new_cols).fillna(sub_df).persist()
             self.__edge_prop_dataframe = df
-=======
-        # Join on shared columns and the indices
-        cols = self.__edge_prop_dataframe.columns.intersection(tmp_df.columns).to_list()
-        cols.append(self.edge_id_col_name)
-        # FIXME: workaround for: https://github.com/rapidsai/cudf/issues/11550
-        self.__edge_prop_dataframe = (
-            self.__edge_prop_dataframe.reset_index()
-            .merge(tmp_df.reset_index(), on=cols, how="outer")
-            .persist()
-            .set_index(self.edge_id_col_name)
-            .persist()
-        )
-        # self.__edge_prop_dataframe = \
-        #     self.__edge_prop_dataframe.merge(tmp_df, on=cols, how="outer")
->>>>>>> d86c9337
 
         # Update the edge eval dict with the latest column instances
         latest = dict(
