# Copyright (c) 2021-2022, NVIDIA CORPORATION.
# Licensed under the Apache License, Version 2.0 (the "License");
# you may not use this file except in compliance with the License.
# You may obtain a copy of the License at
#
#     http://www.apache.org/licenses/LICENSE-2.0
#
# Unless required by applicable law or agreed to in writing, software
# distributed under the License is distributed on an "AS IS" BASIS,
# WITHOUT WARRANTIES OR CONDITIONS OF ANY KIND, either express or implied.
# See the License for the specific language governing permissions and
# limitations under the License.

import cudf

import cugraph
import dask_cudf
import cugraph.dask as dcg
from cugraph.utilities.utils import import_optional

pd = import_optional("pandas")


class EXPERIMENTAL__MGPropertySelection:
    """
    Instances of this class are returned from the PropertyGraph.select_*()
    methods and can be used by the PropertyGraph.extract_subgraph() method to
    extract a Graph containing vertices and edges with only the selected
    properties.
    """
    def __init__(self,
                 vertex_selection_series=None,
                 edge_selection_series=None):
        self.vertex_selections = vertex_selection_series
        self.edge_selections = edge_selection_series

    def __add__(self, other):
        """
        Add either the vertex_selections, edge_selections, or both to this
        instance from "other" if either are not already set.
        """
        vs = self.vertex_selections
        if vs is None:
            vs = other.vertex_selections
        es = self.edge_selections
        if es is None:
            es = other.edge_selections
        return EXPERIMENTAL__MGPropertySelection(vs, es)


# FIXME: remove leading __ when no longer experimental
class EXPERIMENTAL__MGPropertyGraph:
    """
    Class which stores vertex and edge properties that can be used to construct
    Graphs from individual property selections and used later to annotate graph
    algorithm results with corresponding properties.
    """
    # column name constants used in internal DataFrames
    vertex_col_name = "_VERTEX_"
    src_col_name = "_SRC_"
    dst_col_name = "_DST_"
    type_col_name = "_TYPE_"
    edge_id_col_name = "_EDGE_ID_"
    weight_col_name = "_WEIGHT_"
    _default_type_name = ""

    def __init__(self, num_workers=None):
        # The dataframe containing the properties for each vertex.
        # Each vertex occupies a row, and individual properties are maintained
        # in individual columns. The table contains a column for each property
        # of each vertex. If a vertex does not contain a property, it will have
        # a NaN value in that property column. Each vertex will also have a
        # "type_name" that can be assigned by the caller to describe the type
        # of the vertex for a given application domain. If no type_name is
        # provided, the default type_name is "".
        # Example:
        # vertex | type_name | propA | propB | propC
        # ------------------------------------------
        #      3 | "user"    | 22    | NaN   | 11
        #     88 | "service" | NaN   | 3.14  | 21
        #      9 | ""        | NaN   | NaN   | 2
        self.__vertex_prop_dataframe = None

        # The dataframe containing the properties for each edge.
        # The description is identical to the vertex property dataframe, except
        # edges are identified by ordered pairs of vertices (src and dst).
        # Example:
        # src | dst | type_name | propA | propB | propC
        # ---------------------------------------------
        #   3 |  88 | "started" | 22    | NaN   | 11
        #  88 |   9 | "called"  | NaN   | 3.14  | 21
        #   9 |  88 | ""        | NaN   | NaN   | 2
        self.__edge_prop_dataframe = None

        # The var:value dictionaries used during evaluation of filter/query
        # expressions for vertices and edges. These dictionaries contain
        # entries for each column name in their respective dataframes which
        # are mapped to instances of PropertyColumn objects.
        #
        # When filter/query expressions are evaluated, PropertyColumn objects
        # are used in place of DataFrame columns in order to support string
        # comparisons when cuDF DataFrames are used. This approach also allows
        # expressions to contain var names that can be used in expressions that
        # are different than those in the actual internal tables, allowing for
        # the tables to contain additional or different column names than what
        # can be used in expressions.
        #
        # Example: "type_name == 'user' & propC > 10"
        #
        # The above would be evaluated and "type_name" and "propC" would be
        # PropertyColumn instances which support specific operators used in
        # queries.
        self.__vertex_prop_eval_dict = {}
        self.__edge_prop_eval_dict = {}

        self.__dataframe_type = dask_cudf.DataFrame
        self.__series_type = dask_cudf.Series

        # The dtypes for each column in each DataFrame.  This is required since
        # merge operations can often change the dtypes to accommodate NaN
        # values (eg. int64 to float64, since NaN is a float).
        self.__vertex_prop_dtypes = {}
        self.__edge_prop_dtypes = {}

        # Add unique edge IDs to the __edge_prop_dataframe by simply
        # incrementing this counter.
        self.__last_edge_id = None

        # Cached property values
        self.__num_vertices = None
        self.__vertex_type_value_counts = None
        self.__edge_type_value_counts = None

        # number of gpu's to use
        if num_workers is None:
            self.__num_workers = dcg.get_n_workers()
        else:
            self.__num_workers = num_workers

    # PropertyGraph read-only attributes
    @property
    def edges(self):
        if self.__edge_prop_dataframe is not None:
            return self.__edge_prop_dataframe[
                [self.src_col_name, self.dst_col_name]
            ].reset_index()
        return None

    @property
    def vertex_property_names(self):
        if self.__vertex_prop_dataframe is not None:
            props = list(self.__vertex_prop_dataframe.columns)
            props.remove(self.type_col_name)  # should "type" be removed?
            return props
        return []

    @property
    def edge_property_names(self):
        if self.__edge_prop_dataframe is not None:
            props = list(self.__edge_prop_dataframe.columns)
            props.remove(self.src_col_name)
            props.remove(self.dst_col_name)
            props.remove(self.type_col_name)  # should "type" be removed?
            if self.weight_col_name in props:
                props.remove(self.weight_col_name)
            return props
        return []

    @property
    def vertex_types(self):
        """The set of vertex type names"""
        value_counts = self._vertex_type_value_counts
        if value_counts is None:
            names = set()
        elif self.__series_type is dask_cudf.Series:
            names = set(value_counts.index.to_arrow().to_pylist())
        else:
            names = set(value_counts.index)
        default = self._default_type_name
        if default not in names and self.get_num_vertices(default) > 0:
            # include "" from vertices that only exist in edge data
            names.add(default)
        return names

    @property
    def edge_types(self):
        """The set of edge type names"""
        value_counts = self._edge_type_value_counts
        if value_counts is None:
            return set()
        elif self.__series_type is dask_cudf.Series:
            return set(value_counts.index.to_arrow().to_pylist())
        else:
            return set(value_counts.index)

    # PropertyGraph read-only attributes for debugging
    @property
    def _vertex_prop_dataframe(self):
        return self.__vertex_prop_dataframe

    @property
    def _edge_prop_dataframe(self):
        return self.__edge_prop_dataframe

    @property
    def _vertex_type_value_counts(self):
        """A Series of the counts of types in __vertex_prop_dataframe"""
        if self.__vertex_prop_dataframe is None:
            return
        if self.__vertex_type_value_counts is None:
            # Types should all be strings; what should we do if we see NaN?
            self.__vertex_type_value_counts = (
                self.__vertex_prop_dataframe[self.type_col_name]
                .value_counts(sort=False, dropna=False)
                .compute()
            )
        return self.__vertex_type_value_counts

    @property
    def _edge_type_value_counts(self):
        """A Series of the counts of types in __edge_prop_dataframe"""
        if self.__edge_prop_dataframe is None:
            return
        if self.__edge_type_value_counts is None:
            # Types should all be strings; what should we do if we see NaN?
            self.__edge_type_value_counts = (
                self.__edge_prop_dataframe[self.type_col_name]
                .value_counts(sort=False, dropna=False)
                .compute()
            )
        return self.__edge_type_value_counts

    def get_num_vertices(self, type=None, *, include_edge_data=True):
        """Return the number of all vertices or vertices of a given type.

        Parameters
        ----------
        type : string, optional
            If type is None (the default), return the total number of vertices,
            otherwise return the number of vertices of the specified type.
        include_edge_data : bool (default True)
            If True, include vertices that were added in vertex and edge data.
            If False, only include vertices that were added in vertex data.
            Note that vertices that only exist in edge data are assumed to have
            the default type.

        See Also
        --------
        PropertyGraph.get_num_edges
        """
        if type is None:
            if not include_edge_data:
                if self.__vertex_prop_dataframe is None:
                    return 0
                return len(self.__vertex_prop_dataframe)
            if self.__num_vertices is not None:
                return self.__num_vertices
            self.__num_vertices = 0
            vert_sers = self.__get_all_vertices_series()
            if vert_sers:
                if self.__series_type is dask_cudf.Series:
                    vert_count = dask_cudf.concat(
                        vert_sers, ignore_index=True).nunique()
                    self.__num_vertices = vert_count.compute()
            return self.__num_vertices

        value_counts = self._vertex_type_value_counts
        if type == self._default_type_name and include_edge_data:
            # The default type, "", can refer to both vertex and edge data
            if self.__vertex_prop_dataframe is None:
                return self.get_num_vertices()
            return (
                self.get_num_vertices()
                - len(self.__vertex_prop_dataframe)
                + (value_counts[type] if type in value_counts else 0)
            )
        if self.__vertex_prop_dataframe is None:
            return 0
        return value_counts[type] if type in value_counts else 0

    def get_num_edges(self, type=None):
        """Return the number of all edges or edges of a given type.

        Parameters
        ----------
        type : string, optional
            If type is None (the default), return the total number of edges,
            otherwise return the number of edges of the specified type.

        See Also
        --------
        PropertyGraph.get_num_vertices
        """
        if type is None:
            if self.__edge_prop_dataframe is not None:
                return len(self.__edge_prop_dataframe)
            else:
                return 0
        if self.__edge_prop_dataframe is None:
            return 0
        value_counts = self._edge_type_value_counts
        return value_counts[type] if type in value_counts else 0

    def get_vertices(self, selection=None):
        """
        Return a Series containing the unique vertex IDs contained in both
        the vertex and edge property data.
        """
        vert_sers = self.__get_all_vertices_series()
        if vert_sers:
            if self.__series_type is dask_cudf.Series:
                return self.__series_type(
                    dask_cudf.concat(vert_sers, ignore_index=True).unique()
                )
            else:
                raise TypeError("dataframe must be a CUDF Dask dataframe.")
        return self.__series_type()

    def vertices_ids(self):
        """
        Alias for get_vertices()
        """
        return self.get_vertices()

    def add_vertex_data(self,
                        dataframe,
                        vertex_col_name,
                        type_name=None,
                        property_columns=None
                        ):
        """
        Add a dataframe describing vertex properties to the PropertyGraph.

        Parameters
        ----------
        dataframe : DataFrame-compatible instance
            A DataFrame instance with a compatible Pandas-like DataFrame
            interface.
        vertex_col_name : string
            The column name that contains the values to be used as vertex IDs.
        type_name : string
            The name to be assigned to the type of property being added. For
            example, if dataframe contains data about users, type_name might be
            "users". If not specified, the type of properties will be added as
            the empty string, "".
        property_columns : list of strings
            List of column names in dataframe to be added as properties. All
            other columns in dataframe will be ignored. If not specified, all
            columns in dataframe are added.

        Returns
        -------
        None

        Examples
        --------
        >>>
        """
        if type(dataframe) is not dask_cudf.DataFrame:
            raise TypeError("dataframe must be a Dask dataframe.")
        if vertex_col_name not in dataframe.columns:
            raise ValueError(f"{vertex_col_name} is not a column in "
                             f"dataframe: {dataframe.columns}")
        if (type_name is not None) and not isinstance(type_name, str):
            raise TypeError("type_name must be a string, got: "
                            f"{type(type_name)}")
        if type_name is None:
            type_name = self._default_type_name
        if property_columns:
            if type(property_columns) is not list:
                raise TypeError("property_columns must be a list, got: "
                                f"{type(property_columns)}")
            invalid_columns = \
                set(property_columns).difference(dataframe.columns)
            if invalid_columns:
                raise ValueError("property_columns contains column(s) not "
                                 "found in dataframe: "
                                 f"{list(invalid_columns)}")

        # Clear the cached values related to the number of vertices since more
        # could be added in this method.
        self.__num_vertices = None
        self.__vertex_type_value_counts = None  # Could update instead

        # Initialize the __vertex_prop_dataframe if necessary using the same
        # type as the incoming dataframe.
        TCN = self.type_col_name
        default_vertex_columns = [self.vertex_col_name, TCN]
        if self.__vertex_prop_dataframe is None:
            temp_dataframe = cudf.DataFrame(columns=default_vertex_columns)
            self.__vertex_prop_dataframe = \
                dask_cudf.from_cudf(temp_dataframe,
                                    npartitions=self.__num_workers)
            # Initialize the new columns to the same dtype as the appropriate
            # column in the incoming dataframe, since the initial merge may not
            # result in the same dtype. (see
            # https://github.com/rapidsai/cudf/issues/9981)
            self.__update_dataframe_dtypes(
                self.__vertex_prop_dataframe,
                {self.vertex_col_name: dataframe[vertex_col_name].dtype})
            self.__vertex_prop_dataframe = \
                self.__vertex_prop_dataframe.set_index(self.vertex_col_name)

            # Use categorical dtype for the type column
            if self.__series_type is dask_cudf.Series:
                cat_class = cudf.CategoricalDtype
            else:
                cat_class = pd.CategoricalDtype
            cat_dtype = cat_class([type_name], ordered=False)
            self.__vertex_prop_dataframe[TCN] = (
                self.__vertex_prop_dataframe[TCN].astype(cat_dtype)
            )

        # Ensure that both the predetermined vertex ID column name and vertex
        # type column name are present for proper merging.

        # NOTE: This copies the incoming DataFrame in order to add the new
        # columns. The copied DataFrame is then merged (another copy) and then
        # deleted when out-of-scope.
        tmp_df = dataframe.copy()
        tmp_df[self.vertex_col_name] = tmp_df[vertex_col_name]
        # FIXME: handle case of a type_name column already being in tmp_df

        # Add `type_name` to the categorical dtype if necessary
        cat_dtype = self.__update_categorical_dtype(
            self.__vertex_prop_dataframe, TCN, type_name
        )

        tmp_df[TCN] = type_name
        tmp_df[TCN] = tmp_df[TCN].astype(cat_dtype)

        if property_columns:
            # all columns
            column_names_to_drop = set(tmp_df.columns)
            # remove the ones to keep
            column_names_to_drop.difference_update(property_columns +
                                                   default_vertex_columns)
        else:
            column_names_to_drop = {vertex_col_name}
        tmp_df = tmp_df.drop(labels=column_names_to_drop, axis=1)

        # Save the original dtypes for each new column so they can be restored
        # prior to constructing subgraphs (since column dtypes may get altered
        # during merge to accommodate NaN values).
        new_col_info = self.__get_new_column_dtypes(
                           tmp_df, self.__vertex_prop_dataframe)
        self.__vertex_prop_dtypes.update(new_col_info)

<<<<<<< HEAD
        # Join on shared columns and the indices
        tmp_df = tmp_df.set_index(self.vertex_col_name)
        cols = (
            self.__vertex_prop_dataframe.columns.intersection(tmp_df.columns)
            .to_list()
        )
        cols.append(self.vertex_col_name)
        # FIXME: workaround for: https://github.com/rapidsai/cudf/issues/11550
        self.__vertex_prop_dataframe = (
            self.__vertex_prop_dataframe
            .reset_index()
            .merge(tmp_df.reset_index(), on=cols, how='outer')
            .set_index(self.vertex_col_name)
        )
        # self.__vertex_prop_dataframe = \
        #     self.__vertex_prop_dataframe.merge(tmp_df, on=cols, how="outer")

=======
        self.__vertex_prop_dataframe = \
            self.__vertex_prop_dataframe.merge(tmp_df, how="outer")
>>>>>>> dc5bd523
        # Update the vertex eval dict with the latest column instances
        latest = {n: self.__vertex_prop_dataframe[n]
                  for n in self.__vertex_prop_dataframe.columns}
        self.__vertex_prop_eval_dict.update(latest)
<<<<<<< HEAD
        self.__vertex_prop_eval_dict[self.vertex_col_name] = (
            self.__vertex_prop_dataframe.index
        )
=======
        # Should we persist?
        # self.__vertex_prop_dataframe = self.__vertex_prop_dataframe.persist()
>>>>>>> dc5bd523

    def get_vertex_data(self, vertex_ids=None, types=None, columns=None):
        """
        Return a dataframe containing vertex properties for only the specified
        vertex_ids, columns, and/or types, or all vertex IDs if not specified.
        """
        if self.__vertex_prop_dataframe is not None:
            df = self.__vertex_prop_dataframe
            if vertex_ids is not None:
                if isinstance(vertex_ids, int):
                    vertex_ids = [vertex_ids]
                elif not isinstance(vertex_ids,
                                    (list, slice, self.__series_type)):
                    vertex_ids = list(vertex_ids)
                df = df.loc[vertex_ids]

            if types is not None:
                if isinstance(types, str):
                    df_mask = df[self.type_col_name] == types
                else:
                    df_mask = df[self.type_col_name].isin(types)
                df = df.loc[df_mask]

            # The "internal" pG.vertex_col_name and pG.type_col_name columns
            # are also included/added since they are assumed to be needed by
            # the caller.
            if columns is not None:
                # FIXME: invalid columns will result in a KeyError, should a
                # check be done here and a more PG-specific error raised?
                df = df[[self.type_col_name] + columns]
            return df.reset_index()

        return None

    def add_edge_data(self,
                      dataframe,
                      vertex_col_names,
                      type_name=None,
                      property_columns=None
                      ):
        """
        Add a dataframe describing edge properties to the PropertyGraph.

        Parameters
        ----------
        dataframe : DataFrame-compatible instance
            A DataFrame instance with a compatible Pandas-like DataFrame
            interface.
        vertex_col_names : list of strings
            The column names that contain the values to be used as the source
            and destination vertex IDs for the edges.
        type_name : string
            The name to be assigned to the type of property being added. For
            example, if dataframe contains data about transactions, type_name
            might be "transactions". If not specified, the type of properties
            will be added as the empty string "".
        property_columns : list of strings
            List of column names in dataframe to be added as properties. All
            other columns in dataframe will be ignored. If not specified, all
            columns in dataframe are added.

        Returns
        -------
        None

        Examples
        --------
        >>>
        """
        if type(dataframe) is not dask_cudf.DataFrame:
            raise TypeError("dataframe must be a Dask dataframe.")
        if type(vertex_col_names) not in [list, tuple]:
            raise TypeError("vertex_col_names must be a list or tuple, got: "
                            f"{type(vertex_col_names)}")
        invalid_columns = set(vertex_col_names).difference(dataframe.columns)
        if invalid_columns:
            raise ValueError("vertex_col_names contains column(s) not found "
                             f"in dataframe: {list(invalid_columns)}")
        if (type_name is not None) and not isinstance(type_name, str):
            raise TypeError("type_name must be a string, got: "
                            f"{type(type_name)}")
        if type_name is None:
            type_name = self._default_type_name
        if property_columns:
            if type(property_columns) is not list:
                raise TypeError("property_columns must be a list, got: "
                                f"{type(property_columns)}")
            invalid_columns = \
                set(property_columns).difference(dataframe.columns)
            if invalid_columns:
                raise ValueError("property_columns contains column(s) not "
                                 "found in dataframe: "
                                 f"{list(invalid_columns)}")

        # Clear the cached value for num_vertices since more could be added in
        # this method. This method cannot affect __node_type_value_counts
        self.__num_vertices = None
        self.__edge_type_value_counts = None  # Could update instead

        TCN = self.type_col_name
        default_edge_columns = [self.src_col_name,
                                self.dst_col_name,
<<<<<<< HEAD
                                self.type_col_name]
=======
                                self.edge_id_col_name,
                                TCN]
>>>>>>> dc5bd523
        if self.__edge_prop_dataframe is None:
            temp_dataframe = cudf.DataFrame(columns=default_edge_columns)
            self.__update_dataframe_dtypes(
                temp_dataframe,
                {self.src_col_name: dataframe[vertex_col_names[0]].dtype,
<<<<<<< HEAD
                 self.dst_col_name: dataframe[vertex_col_names[1]].dtype})
            temp_dataframe.index.name = self.edge_id_col_name
=======
                 self.dst_col_name: dataframe[vertex_col_names[1]].dtype,
                 self.edge_id_col_name: "Int64"})

            # Use categorical dtype for the type column
            if self.__series_type is dask_cudf.Series:
                cat_class = cudf.CategoricalDtype
            else:
                cat_class = pd.CategoricalDtype
            cat_dtype = cat_class([type_name], ordered=False)
            temp_dataframe[TCN] = temp_dataframe[TCN].astype(cat_dtype)

>>>>>>> dc5bd523
            self.__edge_prop_dataframe = \
                dask_cudf.from_cudf(temp_dataframe,
                                    npartitions=self.__num_workers)
        # NOTE: This copies the incoming DataFrame in order to add the new
        # columns. The copied DataFrame is then merged (another copy) and then
        # deleted when out-of-scope.
        tmp_df = dataframe.copy()
        tmp_df[self.src_col_name] = tmp_df[vertex_col_names[0]]
        tmp_df[self.dst_col_name] = tmp_df[vertex_col_names[1]]

        # Add `type_name` to the categorical dtype if necessary
        cat_dtype = self.__update_categorical_dtype(
            self.__edge_prop_dataframe, TCN, type_name
        )

        tmp_df[TCN] = type_name
        tmp_df[TCN] = tmp_df[TCN].astype(cat_dtype)

        # Add unique edge IDs to the new rows. This is just a count for each
        # row starting from the last edge ID value, with initial edge ID 0.
        # FIXME: can we assign index instead of column?
        starting_eid = (
            -1 if self.__last_edge_id is None else self.__last_edge_id
        )
        tmp_df[self.edge_id_col_name] = 1
        tmp_df[self.edge_id_col_name] = (
            tmp_df[self.edge_id_col_name].cumsum() + starting_eid
        )
<<<<<<< HEAD
        tmp_df = tmp_df.set_index(self.edge_id_col_name)
=======
>>>>>>> dc5bd523
        tmp_df = tmp_df.persist()
        self.__last_edge_id = starting_eid + len(tmp_df.index)

        if property_columns:
            # all columns
            column_names_to_drop = set(tmp_df.columns)
            # remove the ones to keep
            column_names_to_drop.difference_update(property_columns +
                                                   default_edge_columns)
        else:
            column_names_to_drop = {vertex_col_names[0], vertex_col_names[1]}
        tmp_df = tmp_df.drop(labels=column_names_to_drop, axis=1)

        # Save the original dtypes for each new column so they can be restored
        # prior to constructing subgraphs (since column dtypes may get altered
        # during merge to accommodate NaN values).
        new_col_info = self.__get_new_column_dtypes(
            tmp_df, self.__edge_prop_dataframe)
        self.__edge_prop_dtypes.update(new_col_info)

        # Join on shared columns and the indices
        cols = (
            self.__edge_prop_dataframe.columns.intersection(tmp_df.columns)
            .to_list()
        )
        cols.append(self.edge_id_col_name)
        # FIXME: workaround for: https://github.com/rapidsai/cudf/issues/11550
        self.__edge_prop_dataframe = (
            self.__edge_prop_dataframe
            .reset_index()
            .merge(tmp_df.reset_index(), on=cols, how='outer')
            .set_index(self.edge_id_col_name)
        )
        # self.__edge_prop_dataframe = \
        #     self.__edge_prop_dataframe.merge(tmp_df, on=cols, how="outer")

        # Update the edge eval dict with the latest column instances
        latest = dict([(n, self.__edge_prop_dataframe[n])
                       for n in self.__edge_prop_dataframe.columns])
        self.__edge_prop_eval_dict.update(latest)
<<<<<<< HEAD
        self.__edge_prop_eval_dict[self.edge_id_col_name] = (
            self.__edge_prop_dataframe.index
        )
=======
        # Should we persist?
        # self.__edge_prop_dataframe = self.__edge_prop_dataframe.persist()
>>>>>>> dc5bd523

    def get_edge_data(self, edge_ids=None, types=None, columns=None):
        """
        Return a dataframe containing edge properties for only the specified
        edge_ids, columns, and/or edge type, or all edge IDs if not specified.
        """
        if self.__edge_prop_dataframe is not None:
            df = self.__edge_prop_dataframe
            if edge_ids is not None:
                if isinstance(edge_ids, int):
                    edge_ids = [edge_ids]
                elif not isinstance(edge_ids,
                                    (list, slice, self.__series_type)):
                    edge_ids = list(edge_ids)
                df = df.loc[edge_ids]

            if types is not None:
                if isinstance(types, str):
                    df_mask = df[self.type_col_name] == types
                else:
                    df_mask = df[self.type_col_name].isin(types)
                df = df.loc[df_mask]

            # The "internal" src, dst, edge_id, and type columns are also
            # included/added since they are assumed to be needed by the caller.
            if columns is None:
                # remove the "internal" weight column if one was added
                all_columns = list(self.__edge_prop_dataframe.columns)
                if self.weight_col_name in all_columns:
                    all_columns.remove(self.weight_col_name)
                df = df[all_columns]
            else:
                # FIXME: invalid columns will result in a KeyError, should a
                # check be done here and a more PG-specific error raised?
                df = df[[self.src_col_name, self.dst_col_name,
                         self.type_col_name] + columns]
            return df.reset_index()

        return None

    def select_vertices(self, expr, from_previous_selection=None):
        raise NotImplementedError

    def select_edges(self, expr):
        """
        Evaluate expr and return a PropertySelection object representing the
        edges that match the expression.

        Parameters
        ----------
        expr : string
            A python expression using property names and operators to select
            specific edges.

        Returns
        -------
        PropertySelection instance to be used for calls to extract_subgraph()
        in order to construct a Graph containing only specific edges.

        Examples
        --------
        >>>
        """
        # FIXME: check types
        globals = {}
        locals = self.__edge_prop_eval_dict

        selected_col = eval(expr, globals, locals)
        return EXPERIMENTAL__MGPropertySelection(
            edge_selection_series=selected_col)

    def extract_subgraph(self,
                         create_using=None,
                         selection=None,
                         edge_weight_property=None,
                         default_edge_weight=None,
                         allow_multi_edges=False,
                         renumber_graph=True,
                         add_edge_data=True
                         ):
        """
        Return a subgraph of the overall PropertyGraph containing vertices
        and edges that match a selection.

        Parameters
        ----------
        create_using : cugraph Graph type or instance, optional
            Creates a Graph to return using the type specified. If an instance
            is specified, the type of the instance is used to construct the
            return Graph, and all relevant attributes set on the instance are
            copied to the return Graph (eg. directed). If not specified the
            returned Graph will be a directed cugraph.Graph instance.
        selection : PropertySelection
            A PropertySelection returned from one or more calls to
            select_vertices() and/or select_edges(), used for creating a Graph
            with only the selected properties. If not speciied the returned
            Graph will have all properties. Note, this could result in a Graph
            with multiple edges, which may not be supported based on the value
            of create_using.
        edge_weight_property : string
            The name of the property whose values will be used as weights on
            the returned Graph. If not specified, the returned Graph will be
            unweighted.
        allow_multi_edges : bool
            If True, multiple edges should be used to create the return Graph,
            otherwise multiple edges will be detected and an exception raised.
        renumber_graph : bool (default is True)
            If True, return a Graph that has been renumbered for use by graph
            algorithms. If False, the returned graph will need to be manually
            renumbered prior to calling graph algos.
        add_edge_data : bool (default is True)
            If True, add meta data about the edges contained in the extracted
            graph which are required for future calls to annotate_dataframe().

        Returns
        -------
        A Graph instance of the same type as create_using containing only the
        vertices and edges resulting from applying the selection to the set of
        vertex and edge property data.

        Examples
        --------
        >>>
        """
        if (selection is not None) and \
           not isinstance(selection, EXPERIMENTAL__MGPropertySelection):
            raise TypeError("selection must be an instance of "
                            f"PropertySelection, got {type(selection)}")

        # NOTE: the expressions passed in to extract specific edges and
        # vertices assume the original dtypes in the user input have been
        # preserved. However, merge operations on the DataFrames can change
        # dtypes (eg. int64 to float64 in order to add NaN entries). This
        # should not be a problem since the conversions do not change the
        # values.
        if (selection is not None) and \
           (selection.vertex_selections is not None):
            selected_vertex_dataframe = \
                self.__vertex_prop_dataframe[selection.vertex_selections]
        else:
            selected_vertex_dataframe = None

        if (selection is not None) and \
           (selection.edge_selections is not None):
            selected_edge_dataframe = \
                self.__edge_prop_dataframe[selection.edge_selections]
        else:
            selected_edge_dataframe = self.__edge_prop_dataframe

        # FIXME: check that self.__edge_prop_dataframe is set!

        # If vertices were specified, select only the edges that contain the
        # selected verts in both src and dst
        if (selected_vertex_dataframe is not None) and \
<<<<<<< HEAD
           not(selected_vertex_dataframe.empty):
=======
           not selected_vertex_dataframe.empty:
            selected_verts = selected_vertex_dataframe[self.vertex_col_name]
>>>>>>> dc5bd523
            has_srcs = selected_edge_dataframe[self.src_col_name]\
                .isin(selected_vertex_dataframe.index)
            has_dsts = selected_edge_dataframe[self.dst_col_name]\
                .isin(selected_vertex_dataframe.index)
            edges = selected_edge_dataframe[has_srcs & has_dsts]
            # Alternative to benchmark
            # edges = selected_edge_dataframe.merge(
            #     selected_vertex_dataframe[[]],
            #     left_on=self.src_col_name,
            #     right_index=True,
            # ).merge(
            #     selected_vertex_dataframe[[]],
            #     left_on=self.dst_col_name,
            #     right_index=True,
            # )
        else:
            edges = selected_edge_dataframe

        # The __*_prop_dataframes have likely been merged several times and
        # possibly had their dtypes converted in order to accommodate NaN
        # values. Restore the original dtypes in the resulting edges df prior
        # to creating a Graph.
        self.__update_dataframe_dtypes(edges, self.__edge_prop_dtypes)

        # Default create_using set here instead of function signature to
        # prevent cugraph from running on import. This may help diagnose errors
        if create_using is None:
            create_using = cugraph.Graph(directed=True)

        return self.edge_props_to_graph(
            edges,
            create_using=create_using,
            edge_weight_property=edge_weight_property,
            default_edge_weight=default_edge_weight,
            allow_multi_edges=allow_multi_edges,
            renumber_graph=renumber_graph,
            add_edge_data=add_edge_data)

    def annotate_dataframe(self, df, G, edge_vertex_col_names):
        raise NotImplementedError()

    def edge_props_to_graph(self,
                            edge_prop_df,
                            create_using,
                            edge_weight_property=None,
                            default_edge_weight=None,
                            allow_multi_edges=False,
                            renumber_graph=True,
                            add_edge_data=True):
        """
        Create and return a Graph from the edges in edge_prop_df.
        """
        # FIXME: check default_edge_weight is valid
        if edge_weight_property:
            if edge_weight_property not in edge_prop_df.columns:
                raise ValueError("edge_weight_property "
                                 f'"{edge_weight_property}" was not found in '
                                 "edge_prop_df")

            # Ensure a valid edge_weight_property can be used for applying
            # weights to the subgraph, and if a default_edge_weight was
            # specified, apply it to all NAs in the weight column.
            prop_col = edge_prop_df[edge_weight_property]
            if prop_col.count() != prop_col.size:
                if default_edge_weight is None:
                    raise ValueError("edge_weight_property "
                                     f'"{edge_weight_property}" '
                                     "contains NA values in the subgraph and "
                                     "default_edge_weight is not set")
                else:
                    prop_col.fillna(default_edge_weight, inplace=True)
            edge_attr = edge_weight_property

        # If a default_edge_weight was specified but an edge_weight_property
        # was not, a new edge weight column must be added.
        elif default_edge_weight:
            edge_attr = self.weight_col_name
            edge_prop_df[edge_attr] = default_edge_weight
        else:
            edge_attr = None

        # Set up the new Graph to return
        if isinstance(create_using, cugraph.Graph):
            # FIXME: extract more attrs from the create_using instance
            attrs = {"directed": create_using.is_directed()}
            G = type(create_using)(**attrs)
        # FIXME: this allows anything to be instantiated does not check that
        # the type is a valid Graph type.
        elif type(create_using) is type(type):
            G = create_using()
        else:
            raise TypeError("create_using must be a cugraph.Graph "
                            "(or subclass) type or instance, got: "
                            f"{type(create_using)}")

        # Prevent duplicate edges (if not allowed) since applying them to
        # non-MultiGraphs would result in ambiguous edge properties.
        # FIXME: make allow_multi_edges accept "auto" for use with MultiGraph
        if (allow_multi_edges is False) and \
           self.has_duplicate_edges(edge_prop_df).compute():
            if create_using:
                if type(create_using) is type:
                    t = create_using.__name__
                else:
                    t = type(create_using).__name__
                msg = f"'{t}' graph type specified by create_using"
            else:
                msg = "default Graph graph type"
            raise RuntimeError("query resulted in duplicate edges which "
                               f"cannot be represented with the {msg}")

        # FIXME: This forces the renumbering code to run a python-only
        # renumbering without the newer C++ renumbering step.  This is
        # required since the newest graph algos which are using the
        # pylibcugraph library will crash if passed data renumbered using the
        # C++ renumbering.  The consequence of this is that these extracted
        # subgraphs can only be used with newer pylibcugraph-based MG algos.
        #
        # NOTE: if the vertices are integers (int32 or int64), renumbering is
        # actually skipped with the assumption that the C renumbering will
        # take place. The C renumbering only occurs for pylibcugraph algos,
        # hence the reason these extracted subgraphs only work with PLC algos.
        if renumber_graph is False:
            raise ValueError("currently, renumber_graph must be set to True "
                             "for MG")
        legacy_renum_only = True

        col_names = [self.src_col_name, self.dst_col_name]
        if edge_attr is not None:
            col_names.append(edge_attr)

        G.from_dask_cudf_edgelist(edge_prop_df[col_names],
                                  source=self.src_col_name,
                                  destination=self.dst_col_name,
                                  edge_attr=edge_attr,
                                  renumber=renumber_graph,
                                  legacy_renum_only=legacy_renum_only)

        if add_edge_data:
            # Set the edge_data on the resulting Graph to a DataFrame
            # containing the edges and the edge ID for each. Edge IDs are
            # needed for future calls to annotate_dataframe() in order to
            # associate edges with their properties, since the PG can contain
            # multiple edges between vertrices with different properties.
            # FIXME: also add vertex_data
            G.edge_data = self.__create_property_lookup_table(edge_prop_df)

        return G

    def renumber_vertices_by_type(self):
        """Renumber vertex IDs to be contiguous by type.

        Returns a DataFrame with the start and stop IDs for each vertex type.
        Stop is *inclusive*.
        """
        # Check if some vertex IDs exist only in edge data
        default = self._default_type_name
        if (
            self.__edge_prop_dataframe is not None
            and self.get_num_vertices(default, include_edge_data=True)
            != self.get_num_vertices(default, include_edge_data=False)
        ):
            raise NotImplementedError(
                "Currently unable to renumber vertices when some vertex "
                "IDs only exist in edge data"
            )
        if self.__vertex_prop_dataframe is None:
            return None
        df = self.__vertex_prop_dataframe
        if self.__edge_prop_dataframe is not None:
            df = (
                df.reset_index()
                .sort_values(by=self.type_col_name)
            )
            new_name = f"new_{self.vertex_col_name}"
            df[new_name] = 1
            df[new_name] = df[new_name].cumsum() - 1
            mapper = df[[self.vertex_col_name, new_name]]
            self.__edge_prop_dataframe = (
                self.__edge_prop_dataframe
                # map src_col_name IDs
                .merge(mapper, left_on=self.src_col_name,
                       right_on=self.vertex_col_name)
                .drop(columns=[self.src_col_name])
                .rename(columns={new_name: self.src_col_name})
                # map dst_col_name IDs
                .merge(mapper, left_on=self.dst_col_name,
                       right_on=self.vertex_col_name)
                .drop(columns=[self.dst_col_name])
                .rename(columns={new_name: self.dst_col_name})
            )
            df[self.vertex_col_name] = df[new_name]
            del df[new_name]
        else:
            df = df.sort_values(by=self.type_col_name, ignore_index=True)
            df[self.vertex_col_name] = 1
            df[self.vertex_col_name] = df[self.vertex_col_name].cumsum() - 1

        self.__vertex_prop_dataframe = (
            df.set_index(self.vertex_col_name, sorted=True).persist()
        )
        rv = (
            self._vertex_type_value_counts
            .sort_index()
            .cumsum()
            .to_frame("stop")
        )
        rv["start"] = rv["stop"].shift(1, fill_value=0)
        rv["stop"] -= 1  # Make inclusive
        return rv[["start", "stop"]]

    def renumber_edges_by_type(self):
        """Renumber edge IDs to be contiguous by type.

        Returns a DataFrame with the start and stop IDs for each edge type.
        Stop is *inclusive*.
        """
        # TODO: keep track if edges are already numbered correctly.
        if self.__edge_prop_dataframe is None:
            return None
        df = (
            self.__edge_prop_dataframe
            .sort_values(by=self.type_col_name, ignore_index=True)
        )
        df[self.edge_id_col_name] = 1
        df[self.edge_id_col_name] = df[self.edge_id_col_name].cumsum() - 1
        self.__edge_prop_dataframe = (
            df.set_index(self.edge_id_col_name, sorted=True).persist()
        )
        rv = (
            self._edge_type_value_counts
            .sort_index()
            .cumsum()
            .to_frame("stop")
        )
        rv["start"] = rv["stop"].shift(1, fill_value=0)
        rv["stop"] -= 1  # Make inclusive
        return rv[["start", "stop"]]

    @classmethod
    def has_duplicate_edges(cls, df):
        """
        Return True if df has >1 of the same src, dst pair
        """
        # empty not supported by dask
        if len(df.columns) == 0:
            return False

        unique_pair_len = df.drop_duplicates(split_out=df.npartitions,
                                             ignore_index=True).shape[0]
        # if unique_pairs == len(df)
        # then no duplicate edges
        return unique_pair_len != df.shape[0]

    def __create_property_lookup_table(self, edge_prop_df):
        """
        Returns a DataFrame containing the src vertex, dst vertex, and edge_id
        values from edge_prop_df.
        """
        return edge_prop_df[[self.src_col_name,
                             self.dst_col_name]].reset_index()

    def __get_all_vertices_series(self):
        """
        Return a list of all Series objects that contain vertices from all
        tables.
        """
        vpd = self.__vertex_prop_dataframe
        epd = self.__edge_prop_dataframe
        vert_sers = []
        if vpd is not None:
            vert_sers.append(vpd.index.to_series())
        if epd is not None:
            vert_sers.append(epd[self.src_col_name])
            vert_sers.append(epd[self.dst_col_name])
        # `dask_cudf.concat` doesn't work when the index dtypes are different
        # See: https://github.com/rapidsai/cudf/issues/11741
        if len(vert_sers) > 1 and not all(
            cudf.api.types.is_dtype_equal(
                vert_sers[0].index.dtype, s.index.dtype
            )
            for s in vert_sers
        ):
            # Cast all to int64
            first, *rest = vert_sers
            dtype = first.index.dtype
            for s in rest:
                if s.index.dtype != dtype:
                    s.index = s.index.astype(dtype)
        return vert_sers

    @staticmethod
    def __get_new_column_dtypes(from_df, to_df):
        """
        Returns a list containing tuples of (column name, dtype) for each
        column in from_df that is not present in to_df.
        """
        new_cols = set(from_df.columns) - set(to_df.columns)
        return [(col, from_df[col].dtype) for col in new_cols]

    @staticmethod
    def __update_dataframe_dtypes(df, column_dtype_dict):
        """
        Set the dtype for columns in df using the dtypes in column_dtype_dict.
        This also handles converting standard integer dtypes to nullable
        integer dtypes, needed to accommodate NA values in columns.
        """
        for (col, dtype) in column_dtype_dict.items():
            # If the DataFrame is Pandas and the dtype is an integer type,
            # ensure a nullable integer array is used by specifying the correct
            # dtype. The alias for these dtypes is simply a capitalized string
            # (eg. "Int64")
            # https://pandas.pydata.org/pandas-docs/stable/user_guide/missing_data.html#integer-dtypes-and-missing-data
            dtype_str = str(dtype)
            if dtype_str in ["int32", "int64"]:
                dtype_str = dtype_str.title()
            if str(df[col].dtype) != dtype_str:
                df[col] = df[col].astype(dtype_str)

    def __update_categorical_dtype(self, df, column, val):
        """Add a new category to a categorical dtype column of a dataframe.

        Returns the new categorical dtype.
        """
        # Add `val` to the categorical dtype if necessary
        if val in df.dtypes[column].categories:
            # No need to change the categorical dtype
            pass
        else:
            # dask_cudf doesn't support inplace here like cudf does
            df[column] = df[column].cat.add_categories([val])
        return df.dtypes[column]<|MERGE_RESOLUTION|>--- conflicted
+++ resolved
@@ -446,7 +446,6 @@
                            tmp_df, self.__vertex_prop_dataframe)
         self.__vertex_prop_dtypes.update(new_col_info)
 
-<<<<<<< HEAD
         # Join on shared columns and the indices
         tmp_df = tmp_df.set_index(self.vertex_col_name)
         cols = (
@@ -464,22 +463,15 @@
         # self.__vertex_prop_dataframe = \
         #     self.__vertex_prop_dataframe.merge(tmp_df, on=cols, how="outer")
 
-=======
-        self.__vertex_prop_dataframe = \
-            self.__vertex_prop_dataframe.merge(tmp_df, how="outer")
->>>>>>> dc5bd523
         # Update the vertex eval dict with the latest column instances
         latest = {n: self.__vertex_prop_dataframe[n]
                   for n in self.__vertex_prop_dataframe.columns}
         self.__vertex_prop_eval_dict.update(latest)
-<<<<<<< HEAD
         self.__vertex_prop_eval_dict[self.vertex_col_name] = (
             self.__vertex_prop_dataframe.index
         )
-=======
         # Should we persist?
         # self.__vertex_prop_dataframe = self.__vertex_prop_dataframe.persist()
->>>>>>> dc5bd523
 
     def get_vertex_data(self, vertex_ids=None, types=None, columns=None):
         """
@@ -582,23 +574,14 @@
         TCN = self.type_col_name
         default_edge_columns = [self.src_col_name,
                                 self.dst_col_name,
-<<<<<<< HEAD
-                                self.type_col_name]
-=======
-                                self.edge_id_col_name,
                                 TCN]
->>>>>>> dc5bd523
         if self.__edge_prop_dataframe is None:
             temp_dataframe = cudf.DataFrame(columns=default_edge_columns)
             self.__update_dataframe_dtypes(
                 temp_dataframe,
                 {self.src_col_name: dataframe[vertex_col_names[0]].dtype,
-<<<<<<< HEAD
                  self.dst_col_name: dataframe[vertex_col_names[1]].dtype})
             temp_dataframe.index.name = self.edge_id_col_name
-=======
-                 self.dst_col_name: dataframe[vertex_col_names[1]].dtype,
-                 self.edge_id_col_name: "Int64"})
 
             # Use categorical dtype for the type column
             if self.__series_type is dask_cudf.Series:
@@ -608,7 +591,6 @@
             cat_dtype = cat_class([type_name], ordered=False)
             temp_dataframe[TCN] = temp_dataframe[TCN].astype(cat_dtype)
 
->>>>>>> dc5bd523
             self.__edge_prop_dataframe = \
                 dask_cudf.from_cudf(temp_dataframe,
                                     npartitions=self.__num_workers)
@@ -637,12 +619,9 @@
         tmp_df[self.edge_id_col_name] = (
             tmp_df[self.edge_id_col_name].cumsum() + starting_eid
         )
-<<<<<<< HEAD
+        tmp_df = tmp_df.persist()  # before or after "set index"?
+        self.__last_edge_id = starting_eid + len(tmp_df)
         tmp_df = tmp_df.set_index(self.edge_id_col_name)
-=======
->>>>>>> dc5bd523
-        tmp_df = tmp_df.persist()
-        self.__last_edge_id = starting_eid + len(tmp_df.index)
 
         if property_columns:
             # all columns
@@ -681,14 +660,11 @@
         latest = dict([(n, self.__edge_prop_dataframe[n])
                        for n in self.__edge_prop_dataframe.columns])
         self.__edge_prop_eval_dict.update(latest)
-<<<<<<< HEAD
         self.__edge_prop_eval_dict[self.edge_id_col_name] = (
             self.__edge_prop_dataframe.index
         )
-=======
         # Should we persist?
         # self.__edge_prop_dataframe = self.__edge_prop_dataframe.persist()
->>>>>>> dc5bd523
 
     def get_edge_data(self, edge_ids=None, types=None, columns=None):
         """
@@ -843,12 +819,7 @@
         # If vertices were specified, select only the edges that contain the
         # selected verts in both src and dst
         if (selected_vertex_dataframe is not None) and \
-<<<<<<< HEAD
-           not(selected_vertex_dataframe.empty):
-=======
            not selected_vertex_dataframe.empty:
-            selected_verts = selected_vertex_dataframe[self.vertex_col_name]
->>>>>>> dc5bd523
             has_srcs = selected_edge_dataframe[self.src_col_name]\
                 .isin(selected_vertex_dataframe.index)
             has_dsts = selected_edge_dataframe[self.dst_col_name]\
