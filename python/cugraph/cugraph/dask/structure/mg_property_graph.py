# Copyright (c) 2021-2022, NVIDIA CORPORATION.
# Licensed under the Apache License, Version 2.0 (the "License");
# you may not use this file except in compliance with the License.
# You may obtain a copy of the License at
#
#     http://www.apache.org/licenses/LICENSE-2.0
#
# Unless required by applicable law or agreed to in writing, software
# distributed under the License is distributed on an "AS IS" BASIS,
# WITHOUT WARRANTIES OR CONDITIONS OF ANY KIND, either express or implied.
# See the License for the specific language governing permissions and
# limitations under the License.

import cudf

import cugraph
import dask_cudf
import cugraph.dask as dcg
from cugraph.utilities.utils import import_optional

pd = import_optional("pandas")


class EXPERIMENTAL__MGPropertySelection:
    """
    Instances of this class are returned from the PropertyGraph.select_*()
    methods and can be used by the PropertyGraph.extract_subgraph() method to
    extract a Graph containing vertices and edges with only the selected
    properties.
    """
    def __init__(self,
                 vertex_selection_series=None,
                 edge_selection_series=None):
        self.vertex_selections = vertex_selection_series
        self.edge_selections = edge_selection_series

    def __add__(self, other):
        """
        Add either the vertex_selections, edge_selections, or both to this
        instance from "other" if either are not already set.
        """
        vs = self.vertex_selections
        if vs is None:
            vs = other.vertex_selections
        es = self.edge_selections
        if es is None:
            es = other.edge_selections
        return EXPERIMENTAL__MGPropertySelection(vs, es)


# FIXME: remove leading __ when no longer experimental
class EXPERIMENTAL__MGPropertyGraph:
    """
    Class which stores vertex and edge properties that can be used to construct
    Graphs from individual property selections and used later to annotate graph
    algorithm results with corresponding properties.
    """
    # column name constants used in internal DataFrames
    vertex_col_name = "_VERTEX_"
    src_col_name = "_SRC_"
    dst_col_name = "_DST_"
    type_col_name = "_TYPE_"
    edge_id_col_name = "_EDGE_ID_"
    weight_col_name = "_WEIGHT_"
    _default_type_name = ""

    def __init__(self, num_workers=None):
        # The dataframe containing the properties for each vertex.
        # Each vertex occupies a row, and individual properties are maintained
        # in individual columns. The table contains a column for each property
        # of each vertex. If a vertex does not contain a property, it will have
        # a NaN value in that property column. Each vertex will also have a
        # "type_name" that can be assigned by the caller to describe the type
        # of the vertex for a given application domain. If no type_name is
        # provided, the default type_name is "".
        # Example:
        # vertex | type_name | propA | propB | propC
        # ------------------------------------------
        #      3 | "user"    | 22    | NaN   | 11
        #     88 | "service" | NaN   | 3.14  | 21
        #      9 | ""        | NaN   | NaN   | 2
        self.__vertex_prop_dataframe = None

        # The dataframe containing the properties for each edge.
        # The description is identical to the vertex property dataframe, except
        # edges are identified by ordered pairs of vertices (src and dst).
        # Example:
        # src | dst | type_name | propA | propB | propC
        # ---------------------------------------------
        #   3 |  88 | "started" | 22    | NaN   | 11
        #  88 |   9 | "called"  | NaN   | 3.14  | 21
        #   9 |  88 | ""        | NaN   | NaN   | 2
        self.__edge_prop_dataframe = None

        # The var:value dictionaries used during evaluation of filter/query
        # expressions for vertices and edges. These dictionaries contain
        # entries for each column name in their respective dataframes which
        # are mapped to instances of PropertyColumn objects.
        #
        # When filter/query expressions are evaluated, PropertyColumn objects
        # are used in place of DataFrame columns in order to support string
        # comparisons when cuDF DataFrames are used. This approach also allows
        # expressions to contain var names that can be used in expressions that
        # are different than those in the actual internal tables, allowing for
        # the tables to contain additional or different column names than what
        # can be used in expressions.
        #
        # Example: "type_name == 'user' & propC > 10"
        #
        # The above would be evaluated and "type_name" and "propC" would be
        # PropertyColumn instances which support specific operators used in
        # queries.
        self.__vertex_prop_eval_dict = {}
        self.__edge_prop_eval_dict = {}

        self.__dataframe_type = dask_cudf.DataFrame
        self.__series_type = dask_cudf.Series

        # The dtypes for each column in each DataFrame.  This is required since
        # merge operations can often change the dtypes to accommodate NaN
        # values (eg. int64 to float64, since NaN is a float).
        self.__vertex_prop_dtypes = {}
        self.__edge_prop_dtypes = {}

        # Add unique edge IDs to the __edge_prop_dataframe by simply
        # incrementing this counter.
        self.__last_edge_id = None

        # Cached property values
        self.__num_vertices = None
        self.__vertex_type_value_counts = None
        self.__edge_type_value_counts = None

        # number of gpu's to use
        if num_workers is None:
            self.__num_workers = dcg.get_n_workers()
        else:
            self.__num_workers = num_workers

    # PropertyGraph read-only attributes
    @property
    def edges(self):
        if self.__edge_prop_dataframe is not None:
            return self.__edge_prop_dataframe[
                [self.src_col_name, self.dst_col_name]
            ].reset_index()
        return None

    @property
    def vertex_property_names(self):
        if self.__vertex_prop_dataframe is not None:
            props = list(self.__vertex_prop_dataframe.columns)
            props.remove(self.type_col_name)  # should "type" be removed?
            return props
        return []

    @property
    def edge_property_names(self):
        if self.__edge_prop_dataframe is not None:
            props = list(self.__edge_prop_dataframe.columns)
            props.remove(self.src_col_name)
            props.remove(self.dst_col_name)
            props.remove(self.type_col_name)  # should "type" be removed?
            if self.weight_col_name in props:
                props.remove(self.weight_col_name)
            return props
        return []

    @property
    def vertex_types(self):
        """The set of vertex type names"""
        value_counts = self._vertex_type_value_counts
        if value_counts is None:
            names = set()
        elif self.__series_type is dask_cudf.Series:
            names = set(value_counts.index.to_arrow().to_pylist())
        else:
            names = set(value_counts.index)
        default = self._default_type_name
        if default not in names and self.get_num_vertices(default) > 0:
            # include "" from vertices that only exist in edge data
            names.add(default)
        return names

    @property
    def edge_types(self):
        """The set of edge type names"""
        value_counts = self._edge_type_value_counts
        if value_counts is None:
            return set()
        elif self.__series_type is dask_cudf.Series:
            return set(value_counts.index.to_arrow().to_pylist())
        else:
            return set(value_counts.index)

    # PropertyGraph read-only attributes for debugging
    @property
    def _vertex_prop_dataframe(self):
        return self.__vertex_prop_dataframe

    @property
    def _edge_prop_dataframe(self):
        return self.__edge_prop_dataframe

    @property
    def _vertex_type_value_counts(self):
        """A Series of the counts of types in __vertex_prop_dataframe"""
        if self.__vertex_prop_dataframe is None:
            return
        if self.__vertex_type_value_counts is None:
            # Types should all be strings; what should we do if we see NaN?
            self.__vertex_type_value_counts = (
                self.__vertex_prop_dataframe[self.type_col_name]
                .value_counts(sort=False, dropna=False)
                .compute()
            )
        return self.__vertex_type_value_counts

    @property
    def _edge_type_value_counts(self):
        """A Series of the counts of types in __edge_prop_dataframe"""
        if self.__edge_prop_dataframe is None:
            return
        if self.__edge_type_value_counts is None:
            # Types should all be strings; what should we do if we see NaN?
            self.__edge_type_value_counts = (
                self.__edge_prop_dataframe[self.type_col_name]
                .value_counts(sort=False, dropna=False)
                .compute()
            )
        return self.__edge_type_value_counts

    def get_num_vertices(self, type=None, *, include_edge_data=True):
        """Return the number of all vertices or vertices of a given type.

        Parameters
        ----------
        type : string, optional
            If type is None (the default), return the total number of vertices,
            otherwise return the number of vertices of the specified type.
        include_edge_data : bool (default True)
            If True, include vertices that were added in vertex and edge data.
            If False, only include vertices that were added in vertex data.
            Note that vertices that only exist in edge data are assumed to have
            the default type.

        See Also
        --------
        PropertyGraph.get_num_edges
        """
        if type is None:
            if not include_edge_data:
                if self.__vertex_prop_dataframe is None:
                    return 0
                return len(self.__vertex_prop_dataframe)
            if self.__num_vertices is not None:
                return self.__num_vertices
            self.__num_vertices = 0
            vert_sers = self.__get_all_vertices_series()
            if vert_sers:
                if self.__series_type is dask_cudf.Series:
                    vert_count = dask_cudf.concat(
                        vert_sers, ignore_index=True).nunique()
                    self.__num_vertices = vert_count.compute()
            return self.__num_vertices

        value_counts = self._vertex_type_value_counts
        if type == self._default_type_name and include_edge_data:
            # The default type, "", can refer to both vertex and edge data
            if self.__vertex_prop_dataframe is None:
                return self.get_num_vertices()
            return (
                self.get_num_vertices()
                - len(self.__vertex_prop_dataframe)
                + (value_counts[type] if type in value_counts else 0)
            )
        if self.__vertex_prop_dataframe is None:
            return 0
        return value_counts[type] if type in value_counts else 0

    def get_num_edges(self, type=None):
        """Return the number of all edges or edges of a given type.

        Parameters
        ----------
        type : string, optional
            If type is None (the default), return the total number of edges,
            otherwise return the number of edges of the specified type.

        See Also
        --------
        PropertyGraph.get_num_vertices
        """
        if type is None:
            if self.__edge_prop_dataframe is not None:
                return len(self.__edge_prop_dataframe)
            else:
                return 0
        if self.__edge_prop_dataframe is None:
            return 0
        value_counts = self._edge_type_value_counts
        return value_counts[type] if type in value_counts else 0

    def get_vertices(self, selection=None):
        """
        Return a Series containing the unique vertex IDs contained in both
        the vertex and edge property data.
        """
        vert_sers = self.__get_all_vertices_series()
        if vert_sers:
            if self.__series_type is dask_cudf.Series:
                return self.__series_type(
                    dask_cudf.concat(vert_sers, ignore_index=True).unique()
                )
            else:
                raise TypeError("dataframe must be a CUDF Dask dataframe.")
        return self.__series_type()

    def vertices_ids(self):
        """
        Alias for get_vertices()
        """
        return self.get_vertices()

    def add_vertex_data(self,
                        dataframe,
                        vertex_col_name,
                        type_name=None,
                        property_columns=None
                        ):
        """
        Add a dataframe describing vertex properties to the PropertyGraph.

        Parameters
        ----------
        dataframe : DataFrame-compatible instance
            A DataFrame instance with a compatible Pandas-like DataFrame
            interface.
        vertex_col_name : string
            The column name that contains the values to be used as vertex IDs.
        type_name : string
            The name to be assigned to the type of property being added. For
            example, if dataframe contains data about users, type_name might be
            "users". If not specified, the type of properties will be added as
            the empty string, "".
        property_columns : list of strings
            List of column names in dataframe to be added as properties. All
            other columns in dataframe will be ignored. If not specified, all
            columns in dataframe are added.

        Returns
        -------
        None

        Examples
        --------
        >>>
        """
        if type(dataframe) is not dask_cudf.DataFrame:
            raise TypeError("dataframe must be a Dask dataframe.")
        if vertex_col_name not in dataframe.columns:
            raise ValueError(f"{vertex_col_name} is not a column in "
                             f"dataframe: {dataframe.columns}")
        if (type_name is not None) and not isinstance(type_name, str):
            raise TypeError("type_name must be a string, got: "
                            f"{type(type_name)}")
        if type_name is None:
            type_name = self._default_type_name
        if property_columns:
            if type(property_columns) is not list:
                raise TypeError("property_columns must be a list, got: "
                                f"{type(property_columns)}")
            invalid_columns = \
                set(property_columns).difference(dataframe.columns)
            if invalid_columns:
                raise ValueError("property_columns contains column(s) not "
                                 "found in dataframe: "
                                 f"{list(invalid_columns)}")

        # Clear the cached values related to the number of vertices since more
        # could be added in this method.
        self.__num_vertices = None
        self.__vertex_type_value_counts = None  # Could update instead

        # Initialize the __vertex_prop_dataframe if necessary using the same
        # type as the incoming dataframe.
        TCN = self.type_col_name
        default_vertex_columns = [self.vertex_col_name, TCN]
        if self.__vertex_prop_dataframe is None:
            temp_dataframe = cudf.DataFrame(columns=default_vertex_columns)
            self.__vertex_prop_dataframe = \
                dask_cudf.from_cudf(temp_dataframe,
                                    npartitions=self.__num_workers)
            # Initialize the new columns to the same dtype as the appropriate
            # column in the incoming dataframe, since the initial merge may not
            # result in the same dtype. (see
            # https://github.com/rapidsai/cudf/issues/9981)
            self.__update_dataframe_dtypes(
                self.__vertex_prop_dataframe,
                {self.vertex_col_name: dataframe[vertex_col_name].dtype})
            self.__vertex_prop_dataframe = \
                self.__vertex_prop_dataframe.set_index(self.vertex_col_name)

            # Use categorical dtype for the type column
            if self.__series_type is dask_cudf.Series:
                cat_class = cudf.CategoricalDtype
            else:
                cat_class = pd.CategoricalDtype
            cat_dtype = cat_class([type_name], ordered=False)
            self.__vertex_prop_dataframe[TCN] = (
                self.__vertex_prop_dataframe[TCN].astype(cat_dtype)
            )

            # Use categorical dtype for the type column
            if self.__series_type is dask_cudf.Series:
                cat_class = cudf.CategoricalDtype
            else:
                cat_class = pd.CategoricalDtype
            cat_dtype = cat_class([type_name], ordered=False)
            self.__vertex_prop_dataframe[TCN] = (
                self.__vertex_prop_dataframe[TCN].astype(cat_dtype)
            )

        # Ensure that both the predetermined vertex ID column name and vertex
        # type column name are present for proper merging.

        # NOTE: This copies the incoming DataFrame in order to add the new
        # columns. The copied DataFrame is then merged (another copy) and then
        # deleted when out-of-scope.
        tmp_df = dataframe.copy()
        tmp_df[self.vertex_col_name] = tmp_df[vertex_col_name]
        # FIXME: handle case of a type_name column already being in tmp_df

        # Add `type_name` to the categorical dtype if necessary
        cat_dtype = self.__update_categorical_dtype(
            self.__vertex_prop_dataframe, TCN, type_name
        )

        tmp_df[TCN] = type_name
        tmp_df[TCN] = tmp_df[TCN].astype(cat_dtype)

        if property_columns:
            # all columns
            column_names_to_drop = set(tmp_df.columns)
            # remove the ones to keep
            column_names_to_drop.difference_update(property_columns +
                                                   default_vertex_columns)
        else:
            column_names_to_drop = {vertex_col_name}
        tmp_df = tmp_df.drop(labels=column_names_to_drop, axis=1)

        # Save the original dtypes for each new column so they can be restored
        # prior to constructing subgraphs (since column dtypes may get altered
        # during merge to accommodate NaN values).
        new_col_info = self.__get_new_column_dtypes(
                           tmp_df, self.__vertex_prop_dataframe)
        self.__vertex_prop_dtypes.update(new_col_info)

<<<<<<< HEAD
        # Join on shared columns and the indices
        tmp_df = tmp_df.set_index(self.vertex_col_name)
        cols = (
            self.__vertex_prop_dataframe.columns.intersection(tmp_df.columns)
            .to_list()
        )
        cols.append(self.vertex_col_name)
        # FIXME: workaround for: https://github.com/rapidsai/cudf/issues/11550
        self.__vertex_prop_dataframe = (
            self.__vertex_prop_dataframe
            .reset_index()
            .merge(tmp_df.reset_index(), on=cols, how='outer')
            .set_index(self.vertex_col_name)
        )
        # self.__vertex_prop_dataframe = \
        #     self.__vertex_prop_dataframe.merge(tmp_df, on=cols, how="outer")

=======
        self.__vertex_prop_dataframe = \
            self.__vertex_prop_dataframe.merge(tmp_df, how="outer")
>>>>>>> 193c6624
        # Update the vertex eval dict with the latest column instances
        latest = {n: self.__vertex_prop_dataframe[n]
                  for n in self.__vertex_prop_dataframe.columns}
        self.__vertex_prop_eval_dict.update(latest)
<<<<<<< HEAD
        self.__vertex_prop_eval_dict[self.vertex_col_name] = (
            self.__vertex_prop_dataframe.index
        )
=======
>>>>>>> 193c6624
        # Should we persist?
        # self.__vertex_prop_dataframe = self.__vertex_prop_dataframe.persist()

    def get_vertex_data(self, vertex_ids=None, types=None, columns=None):
        """
        Return a dataframe containing vertex properties for only the specified
        vertex_ids, columns, and/or types, or all vertex IDs if not specified.
        """
        if self.__vertex_prop_dataframe is not None:
            df = self.__vertex_prop_dataframe
            if vertex_ids is not None:
                if isinstance(vertex_ids, int):
                    vertex_ids = [vertex_ids]
                elif not isinstance(vertex_ids,
                                    (list, slice, self.__series_type)):
                    vertex_ids = list(vertex_ids)
                df = df.loc[vertex_ids]

            if types is not None:
                if isinstance(types, str):
                    df_mask = df[self.type_col_name] == types
                else:
                    df_mask = df[self.type_col_name].isin(types)
                df = df.loc[df_mask]

            # The "internal" pG.vertex_col_name and pG.type_col_name columns
            # are also included/added since they are assumed to be needed by
            # the caller.
            if columns is not None:
                # FIXME: invalid columns will result in a KeyError, should a
                # check be done here and a more PG-specific error raised?
                df = df[[self.type_col_name] + columns]
            return df.reset_index()

        return None

    def add_edge_data(self,
                      dataframe,
                      vertex_col_names,
                      type_name=None,
                      property_columns=None
                      ):
        """
        Add a dataframe describing edge properties to the PropertyGraph.

        Parameters
        ----------
        dataframe : DataFrame-compatible instance
            A DataFrame instance with a compatible Pandas-like DataFrame
            interface.
        vertex_col_names : list of strings
            The column names that contain the values to be used as the source
            and destination vertex IDs for the edges.
        type_name : string
            The name to be assigned to the type of property being added. For
            example, if dataframe contains data about transactions, type_name
            might be "transactions". If not specified, the type of properties
            will be added as the empty string "".
        property_columns : list of strings
            List of column names in dataframe to be added as properties. All
            other columns in dataframe will be ignored. If not specified, all
            columns in dataframe are added.

        Returns
        -------
        None

        Examples
        --------
        >>>
        """
        if type(dataframe) is not dask_cudf.DataFrame:
            raise TypeError("dataframe must be a Dask dataframe.")
        if type(vertex_col_names) not in [list, tuple]:
            raise TypeError("vertex_col_names must be a list or tuple, got: "
                            f"{type(vertex_col_names)}")
        invalid_columns = set(vertex_col_names).difference(dataframe.columns)
        if invalid_columns:
            raise ValueError("vertex_col_names contains column(s) not found "
                             f"in dataframe: {list(invalid_columns)}")
        if (type_name is not None) and not isinstance(type_name, str):
            raise TypeError("type_name must be a string, got: "
                            f"{type(type_name)}")
        if type_name is None:
            type_name = self._default_type_name
        if property_columns:
            if type(property_columns) is not list:
                raise TypeError("property_columns must be a list, got: "
                                f"{type(property_columns)}")
            invalid_columns = \
                set(property_columns).difference(dataframe.columns)
            if invalid_columns:
                raise ValueError("property_columns contains column(s) not "
                                 "found in dataframe: "
                                 f"{list(invalid_columns)}")

        # Clear the cached value for num_vertices since more could be added in
        # this method. This method cannot affect __node_type_value_counts
        self.__num_vertices = None
        self.__edge_type_value_counts = None  # Could update instead

        TCN = self.type_col_name
        default_edge_columns = [self.src_col_name,
                                self.dst_col_name,
<<<<<<< HEAD
=======
                                self.edge_id_col_name,
>>>>>>> 193c6624
                                TCN]
        if self.__edge_prop_dataframe is None:
            temp_dataframe = cudf.DataFrame(columns=default_edge_columns)
            self.__update_dataframe_dtypes(
                temp_dataframe,
                {self.src_col_name: dataframe[vertex_col_names[0]].dtype,
<<<<<<< HEAD
                 self.dst_col_name: dataframe[vertex_col_names[1]].dtype})
            temp_dataframe.index.name = self.edge_id_col_name
=======
                 self.dst_col_name: dataframe[vertex_col_names[1]].dtype,
                 self.edge_id_col_name: "Int64"})
>>>>>>> 193c6624

            # Use categorical dtype for the type column
            if self.__series_type is dask_cudf.Series:
                cat_class = cudf.CategoricalDtype
            else:
                cat_class = pd.CategoricalDtype
            cat_dtype = cat_class([type_name], ordered=False)
            temp_dataframe[TCN] = temp_dataframe[TCN].astype(cat_dtype)

            self.__edge_prop_dataframe = \
                dask_cudf.from_cudf(temp_dataframe,
                                    npartitions=self.__num_workers)
        # NOTE: This copies the incoming DataFrame in order to add the new
        # columns. The copied DataFrame is then merged (another copy) and then
        # deleted when out-of-scope.
        tmp_df = dataframe.copy()
        tmp_df[self.src_col_name] = tmp_df[vertex_col_names[0]]
        tmp_df[self.dst_col_name] = tmp_df[vertex_col_names[1]]

        # Add `type_name` to the categorical dtype if necessary
        cat_dtype = self.__update_categorical_dtype(
            self.__edge_prop_dataframe, TCN, type_name
        )

        tmp_df[TCN] = type_name
        tmp_df[TCN] = tmp_df[TCN].astype(cat_dtype)

        # Add unique edge IDs to the new rows. This is just a count for each
        # row starting from the last edge ID value, with initial edge ID 0.
        # FIXME: can we assign index instead of column?
        starting_eid = (
            -1 if self.__last_edge_id is None else self.__last_edge_id
        )
        tmp_df[self.edge_id_col_name] = 1
        tmp_df[self.edge_id_col_name] = (
            tmp_df[self.edge_id_col_name].cumsum() + starting_eid
        )
<<<<<<< HEAD
        tmp_df = tmp_df.persist()  # before or after "set index"?
        self.__last_edge_id = starting_eid + len(tmp_df)
        tmp_df = tmp_df.set_index(self.edge_id_col_name)
=======
        tmp_df = tmp_df.persist()
        self.__last_edge_id = starting_eid + len(tmp_df.index)
>>>>>>> 193c6624

        if property_columns:
            # all columns
            column_names_to_drop = set(tmp_df.columns)
            # remove the ones to keep
            column_names_to_drop.difference_update(property_columns +
                                                   default_edge_columns)
        else:
            column_names_to_drop = {vertex_col_names[0], vertex_col_names[1]}
        tmp_df = tmp_df.drop(labels=column_names_to_drop, axis=1)

        # Save the original dtypes for each new column so they can be restored
        # prior to constructing subgraphs (since column dtypes may get altered
        # during merge to accommodate NaN values).
        new_col_info = self.__get_new_column_dtypes(
            tmp_df, self.__edge_prop_dataframe)
        self.__edge_prop_dtypes.update(new_col_info)

        # Join on shared columns and the indices
        cols = (
            self.__edge_prop_dataframe.columns.intersection(tmp_df.columns)
            .to_list()
        )
        cols.append(self.edge_id_col_name)
        # FIXME: workaround for: https://github.com/rapidsai/cudf/issues/11550
        self.__edge_prop_dataframe = (
            self.__edge_prop_dataframe
            .reset_index()
            .merge(tmp_df.reset_index(), on=cols, how='outer')
            .set_index(self.edge_id_col_name)
        )
        # self.__edge_prop_dataframe = \
        #     self.__edge_prop_dataframe.merge(tmp_df, on=cols, how="outer")

        # Update the edge eval dict with the latest column instances
        latest = dict([(n, self.__edge_prop_dataframe[n])
                       for n in self.__edge_prop_dataframe.columns])
        self.__edge_prop_eval_dict.update(latest)
<<<<<<< HEAD
        self.__edge_prop_eval_dict[self.edge_id_col_name] = (
            self.__edge_prop_dataframe.index
        )
=======
>>>>>>> 193c6624
        # Should we persist?
        # self.__edge_prop_dataframe = self.__edge_prop_dataframe.persist()

    def get_edge_data(self, edge_ids=None, types=None, columns=None):
        """
        Return a dataframe containing edge properties for only the specified
        edge_ids, columns, and/or edge type, or all edge IDs if not specified.
        """
        if self.__edge_prop_dataframe is not None:
            df = self.__edge_prop_dataframe
            if edge_ids is not None:
                if isinstance(edge_ids, int):
                    edge_ids = [edge_ids]
                elif not isinstance(edge_ids,
                                    (list, slice, self.__series_type)):
                    edge_ids = list(edge_ids)
                df = df.loc[edge_ids]

            if types is not None:
                if isinstance(types, str):
                    df_mask = df[self.type_col_name] == types
                else:
                    df_mask = df[self.type_col_name].isin(types)
                df = df.loc[df_mask]

            # The "internal" src, dst, edge_id, and type columns are also
            # included/added since they are assumed to be needed by the caller.
            if columns is None:
                # remove the "internal" weight column if one was added
                all_columns = list(self.__edge_prop_dataframe.columns)
                if self.weight_col_name in all_columns:
                    all_columns.remove(self.weight_col_name)
                df = df[all_columns]
            else:
                # FIXME: invalid columns will result in a KeyError, should a
                # check be done here and a more PG-specific error raised?
                df = df[[self.src_col_name, self.dst_col_name,
                         self.type_col_name] + columns]
            return df.reset_index()

        return None

    def select_vertices(self, expr, from_previous_selection=None):
        raise NotImplementedError

    def select_edges(self, expr):
        """
        Evaluate expr and return a PropertySelection object representing the
        edges that match the expression.

        Parameters
        ----------
        expr : string
            A python expression using property names and operators to select
            specific edges.

        Returns
        -------
        PropertySelection instance to be used for calls to extract_subgraph()
        in order to construct a Graph containing only specific edges.

        Examples
        --------
        >>>
        """
        # FIXME: check types
        globals = {}
        locals = self.__edge_prop_eval_dict

        selected_col = eval(expr, globals, locals)
        return EXPERIMENTAL__MGPropertySelection(
            edge_selection_series=selected_col)

    def extract_subgraph(self,
                         create_using=None,
                         selection=None,
                         edge_weight_property=None,
                         default_edge_weight=None,
                         allow_multi_edges=False,
                         renumber_graph=True,
                         add_edge_data=True
                         ):
        """
        Return a subgraph of the overall PropertyGraph containing vertices
        and edges that match a selection.

        Parameters
        ----------
        create_using : cugraph Graph type or instance, optional
            Creates a Graph to return using the type specified. If an instance
            is specified, the type of the instance is used to construct the
            return Graph, and all relevant attributes set on the instance are
            copied to the return Graph (eg. directed). If not specified the
            returned Graph will be a directed cugraph.Graph instance.
        selection : PropertySelection
            A PropertySelection returned from one or more calls to
            select_vertices() and/or select_edges(), used for creating a Graph
            with only the selected properties. If not speciied the returned
            Graph will have all properties. Note, this could result in a Graph
            with multiple edges, which may not be supported based on the value
            of create_using.
        edge_weight_property : string
            The name of the property whose values will be used as weights on
            the returned Graph. If not specified, the returned Graph will be
            unweighted.
        allow_multi_edges : bool
            If True, multiple edges should be used to create the return Graph,
            otherwise multiple edges will be detected and an exception raised.
        renumber_graph : bool (default is True)
            If True, return a Graph that has been renumbered for use by graph
            algorithms. If False, the returned graph will need to be manually
            renumbered prior to calling graph algos.
        add_edge_data : bool (default is True)
            If True, add meta data about the edges contained in the extracted
            graph which are required for future calls to annotate_dataframe().

        Returns
        -------
        A Graph instance of the same type as create_using containing only the
        vertices and edges resulting from applying the selection to the set of
        vertex and edge property data.

        Examples
        --------
        >>>
        """
        if (selection is not None) and \
           not isinstance(selection, EXPERIMENTAL__MGPropertySelection):
            raise TypeError("selection must be an instance of "
                            f"PropertySelection, got {type(selection)}")

        # NOTE: the expressions passed in to extract specific edges and
        # vertices assume the original dtypes in the user input have been
        # preserved. However, merge operations on the DataFrames can change
        # dtypes (eg. int64 to float64 in order to add NaN entries). This
        # should not be a problem since the conversions do not change the
        # values.
        if (selection is not None) and \
           (selection.vertex_selections is not None):
            selected_vertex_dataframe = \
                self.__vertex_prop_dataframe[selection.vertex_selections]
        else:
            selected_vertex_dataframe = None

        if (selection is not None) and \
           (selection.edge_selections is not None):
            selected_edge_dataframe = \
                self.__edge_prop_dataframe[selection.edge_selections]
        else:
            selected_edge_dataframe = self.__edge_prop_dataframe

        # FIXME: check that self.__edge_prop_dataframe is set!

        # If vertices were specified, select only the edges that contain the
        # selected verts in both src and dst
        if (selected_vertex_dataframe is not None) and \
           not selected_vertex_dataframe.empty:
<<<<<<< HEAD
=======
            selected_verts = selected_vertex_dataframe[self.vertex_col_name]
>>>>>>> 193c6624
            has_srcs = selected_edge_dataframe[self.src_col_name]\
                .isin(selected_vertex_dataframe.index)
            has_dsts = selected_edge_dataframe[self.dst_col_name]\
                .isin(selected_vertex_dataframe.index)
            edges = selected_edge_dataframe[has_srcs & has_dsts]
            # Alternative to benchmark
            # edges = selected_edge_dataframe.merge(
            #     selected_vertex_dataframe[[]],
            #     left_on=self.src_col_name,
            #     right_index=True,
            # ).merge(
            #     selected_vertex_dataframe[[]],
            #     left_on=self.dst_col_name,
            #     right_index=True,
            # )
        else:
            edges = selected_edge_dataframe

        # The __*_prop_dataframes have likely been merged several times and
        # possibly had their dtypes converted in order to accommodate NaN
        # values. Restore the original dtypes in the resulting edges df prior
        # to creating a Graph.
        self.__update_dataframe_dtypes(edges, self.__edge_prop_dtypes)

        # Default create_using set here instead of function signature to
        # prevent cugraph from running on import. This may help diagnose errors
        if create_using is None:
            create_using = cugraph.Graph(directed=True)

        return self.edge_props_to_graph(
            edges,
            create_using=create_using,
            edge_weight_property=edge_weight_property,
            default_edge_weight=default_edge_weight,
            allow_multi_edges=allow_multi_edges,
            renumber_graph=renumber_graph,
            add_edge_data=add_edge_data)

    def annotate_dataframe(self, df, G, edge_vertex_col_names):
        raise NotImplementedError()

    def edge_props_to_graph(self,
                            edge_prop_df,
                            create_using,
                            edge_weight_property=None,
                            default_edge_weight=None,
                            allow_multi_edges=False,
                            renumber_graph=True,
                            add_edge_data=True):
        """
        Create and return a Graph from the edges in edge_prop_df.
        """
        # FIXME: check default_edge_weight is valid
        if edge_weight_property:
            if edge_weight_property not in edge_prop_df.columns:
                raise ValueError("edge_weight_property "
                                 f'"{edge_weight_property}" was not found in '
                                 "edge_prop_df")

            # Ensure a valid edge_weight_property can be used for applying
            # weights to the subgraph, and if a default_edge_weight was
            # specified, apply it to all NAs in the weight column.
            prop_col = edge_prop_df[edge_weight_property]
            if prop_col.count() != prop_col.size:
                if default_edge_weight is None:
                    raise ValueError("edge_weight_property "
                                     f'"{edge_weight_property}" '
                                     "contains NA values in the subgraph and "
                                     "default_edge_weight is not set")
                else:
                    prop_col.fillna(default_edge_weight, inplace=True)
            edge_attr = edge_weight_property

        # If a default_edge_weight was specified but an edge_weight_property
        # was not, a new edge weight column must be added.
        elif default_edge_weight:
            edge_attr = self.weight_col_name
            edge_prop_df[edge_attr] = default_edge_weight
        else:
            edge_attr = None

        # Set up the new Graph to return
        if isinstance(create_using, cugraph.Graph):
            # FIXME: extract more attrs from the create_using instance
            attrs = {"directed": create_using.is_directed()}
            G = type(create_using)(**attrs)
        # FIXME: this allows anything to be instantiated does not check that
        # the type is a valid Graph type.
        elif type(create_using) is type(type):
            G = create_using()
        else:
            raise TypeError("create_using must be a cugraph.Graph "
                            "(or subclass) type or instance, got: "
                            f"{type(create_using)}")

        # Prevent duplicate edges (if not allowed) since applying them to
        # non-MultiGraphs would result in ambiguous edge properties.
        # FIXME: make allow_multi_edges accept "auto" for use with MultiGraph
        if (allow_multi_edges is False) and \
           self.has_duplicate_edges(edge_prop_df).compute():
            if create_using:
                if type(create_using) is type:
                    t = create_using.__name__
                else:
                    t = type(create_using).__name__
                msg = f"'{t}' graph type specified by create_using"
            else:
                msg = "default Graph graph type"
            raise RuntimeError("query resulted in duplicate edges which "
                               f"cannot be represented with the {msg}")

        # FIXME: This forces the renumbering code to run a python-only
        # renumbering without the newer C++ renumbering step.  This is
        # required since the newest graph algos which are using the
        # pylibcugraph library will crash if passed data renumbered using the
        # C++ renumbering.  The consequence of this is that these extracted
        # subgraphs can only be used with newer pylibcugraph-based MG algos.
        #
        # NOTE: if the vertices are integers (int32 or int64), renumbering is
        # actually skipped with the assumption that the C renumbering will
        # take place. The C renumbering only occurs for pylibcugraph algos,
        # hence the reason these extracted subgraphs only work with PLC algos.
        if renumber_graph is False:
            raise ValueError("currently, renumber_graph must be set to True "
                             "for MG")
        legacy_renum_only = True

        col_names = [self.src_col_name, self.dst_col_name]
        if edge_attr is not None:
            col_names.append(edge_attr)

        G.from_dask_cudf_edgelist(edge_prop_df[col_names],
                                  source=self.src_col_name,
                                  destination=self.dst_col_name,
                                  edge_attr=edge_attr,
                                  renumber=renumber_graph,
                                  legacy_renum_only=legacy_renum_only)

        if add_edge_data:
            # Set the edge_data on the resulting Graph to a DataFrame
            # containing the edges and the edge ID for each. Edge IDs are
            # needed for future calls to annotate_dataframe() in order to
            # associate edges with their properties, since the PG can contain
            # multiple edges between vertrices with different properties.
            # FIXME: also add vertex_data
            G.edge_data = self.__create_property_lookup_table(edge_prop_df)

        return G

    def renumber_vertices_by_type(self):
        """Renumber vertex IDs to be contiguous by type.

        Returns a DataFrame with the start and stop IDs for each vertex type.
        Stop is *inclusive*.
        """
        # Check if some vertex IDs exist only in edge data
        default = self._default_type_name
        if (
            self.__edge_prop_dataframe is not None
            and self.get_num_vertices(default, include_edge_data=True)
            != self.get_num_vertices(default, include_edge_data=False)
        ):
            raise NotImplementedError(
                "Currently unable to renumber vertices when some vertex "
                "IDs only exist in edge data"
            )
        if self.__vertex_prop_dataframe is None:
            return None
<<<<<<< HEAD
        df = self.__vertex_prop_dataframe
=======
        # We'll need to update this when index is vertex ID
        df = self.__vertex_prop_dataframe

        # FIXME DASK_CUDF: https://github.com/rapidsai/cudf/issues/11795
        cat_dtype = df.dtypes[self.type_col_name]
        df[self.type_col_name] = df[self.type_col_name].astype(str)

        df = df.sort_values(by=self.type_col_name)

        # FIXME DASK_CUDF: https://github.com/rapidsai/cudf/issues/11795
        df[self.type_col_name] = df[self.type_col_name].astype(cat_dtype)

>>>>>>> 193c6624
        if self.__edge_prop_dataframe is not None:

            # FIXME: ISSUE WITH DASK_CUDF
            cat_dtype = df.dtypes[self.type_col_name]
            df[self.type_col_name] = df[self.type_col_name].astype(str)

            df = (
                df.reset_index()
                .sort_values(by=self.type_col_name)
            )

            # FIXME: ISSUE WITH DASK_CUDF
            df[self.type_col_name] = df[self.type_col_name].astype(cat_dtype)

            new_name = f"new_{self.vertex_col_name}"
            df[new_name] = 1
            df[new_name] = df[new_name].cumsum() - 1
            mapper = df[[self.vertex_col_name, new_name]]
            self.__edge_prop_dataframe = (
                self.__edge_prop_dataframe
                # map src_col_name IDs
                .merge(mapper, left_on=self.src_col_name,
                       right_on=self.vertex_col_name)
                .drop(columns=[self.src_col_name])
                .rename(columns={new_name: self.src_col_name})
                # map dst_col_name IDs
                .merge(mapper, left_on=self.dst_col_name,
                       right_on=self.vertex_col_name)
                .drop(columns=[self.dst_col_name])
                .rename(columns={new_name: self.dst_col_name})
            )
            df[self.vertex_col_name] = df[new_name]
            del df[new_name]
        else:
            df = df.sort_values(by=self.type_col_name, ignore_index=True)
            df[self.vertex_col_name] = 1
            df[self.vertex_col_name] = df[self.vertex_col_name].cumsum() - 1

        self.__vertex_prop_dataframe = (
            df.set_index(self.vertex_col_name, sorted=True).persist()
        )

        # FIXME: ISSUE WITH DASK_CUDF
        df = self._vertex_type_value_counts
        cat_dtype = df.index.dtype
        df.index = df.index.astype(str)

        rv = (
            # self._vertex_type_value_counts
            df
            .sort_index()
            .cumsum()
            .to_frame("stop")
        )

        # FIXME: ISSUE WITH DASK_CUDF
        df.index = df.index.astype(cat_dtype)

        rv["start"] = rv["stop"].shift(1, fill_value=0)
        rv["stop"] -= 1  # Make inclusive
        return rv[["start", "stop"]]

    def renumber_edges_by_type(self):
        """Renumber edge IDs to be contiguous by type.

        Returns a DataFrame with the start and stop IDs for each edge type.
        Stop is *inclusive*.
        """
        # TODO: keep track if edges are already numbered correctly.
        if self.__edge_prop_dataframe is None:
            return None
<<<<<<< HEAD
        df = self.__edge_prop_dataframe

        # FIXME: ISSUE WITH DASK_CUDF
        cat_dtype = df.dtypes[self.type_col_name]
        df[self.type_col_name] = df[self.type_col_name].astype(str)

        df = df.sort_values(by=self.type_col_name, ignore_index=True)

        # FIXME: ISSUE WITH DASK_CUDF
        df[self.type_col_name] = df[self.type_col_name].astype(cat_dtype)

        df[self.edge_id_col_name] = 1
        df[self.edge_id_col_name] = df[self.edge_id_col_name].cumsum() - 1
        self.__edge_prop_dataframe = (
            df.set_index(self.edge_id_col_name, sorted=True).persist()
        )

        # FIXME: ISSUE WITH DASK_CUDF
=======
        # We'll need to update this when index is edge ID
        df = (
            self.__edge_prop_dataframe
            .drop(columns=[self.edge_id_col_name])
        )
        # FIXME DASK_CUDF: https://github.com/rapidsai/cudf/issues/11795
        cat_dtype = df.dtypes[self.type_col_name]
        df[self.type_col_name] = df[self.type_col_name].astype(str)

        df = df.sort_values(by=self.type_col_name, ignore_index=True)

        # FIXME DASK_CUDF: https://github.com/rapidsai/cudf/issues/11795
        df[self.type_col_name] = df[self.type_col_name].astype(cat_dtype)

        df[self.edge_id_col_name] = 1
        df[self.edge_id_col_name] = df[self.edge_id_col_name].cumsum() - 1
        self.__edge_prop_dataframe = df

        # FIXME DASK_CUDF: https://github.com/rapidsai/cudf/issues/11795
>>>>>>> 193c6624
        df = self._edge_type_value_counts
        assert df.index.dtype == cat_dtype
        df.index = df.index.astype(str)

        rv = (
            # self._edge_type_value_counts
            df
            .sort_index()
            .cumsum()
            .to_frame("stop")
        )

<<<<<<< HEAD
        # FIXME: ISSUE WITH DASK_CUDF
=======
        # FIXME DASK_CUDF: https://github.com/rapidsai/cudf/issues/11795
>>>>>>> 193c6624
        df.index = df.index.astype(cat_dtype)

        rv["start"] = rv["stop"].shift(1, fill_value=0)
        rv["stop"] -= 1  # Make inclusive
        return rv[["start", "stop"]]

    @classmethod
    def has_duplicate_edges(cls, df):
        """
        Return True if df has >1 of the same src, dst pair
        """
        # empty not supported by dask
        if len(df.columns) == 0:
            return False

        unique_pair_len = df.drop_duplicates(split_out=df.npartitions,
                                             ignore_index=True).shape[0]
        # if unique_pairs == len(df)
        # then no duplicate edges
        return unique_pair_len != df.shape[0]

    def __create_property_lookup_table(self, edge_prop_df):
        """
        Returns a DataFrame containing the src vertex, dst vertex, and edge_id
        values from edge_prop_df.
        """
        return edge_prop_df[[self.src_col_name,
                             self.dst_col_name]].reset_index()

    def __get_all_vertices_series(self):
        """
        Return a list of all Series objects that contain vertices from all
        tables.
        """
        vpd = self.__vertex_prop_dataframe
        epd = self.__edge_prop_dataframe
        vert_sers = []
        if vpd is not None:
            vert_sers.append(vpd.index.to_series())
        if epd is not None:
            vert_sers.append(epd[self.src_col_name])
            vert_sers.append(epd[self.dst_col_name])
        # `dask_cudf.concat` doesn't work when the index dtypes are different
        # See: https://github.com/rapidsai/cudf/issues/11741
        if len(vert_sers) > 1 and not all(
            cudf.api.types.is_dtype_equal(
                vert_sers[0].index.dtype, s.index.dtype
            )
            for s in vert_sers
        ):
            vert_sers = [s.reset_index(drop=True) for s in vert_sers]
        return vert_sers

    @staticmethod
    def __get_new_column_dtypes(from_df, to_df):
        """
        Returns a list containing tuples of (column name, dtype) for each
        column in from_df that is not present in to_df.
        """
        new_cols = set(from_df.columns) - set(to_df.columns)
        return [(col, from_df[col].dtype) for col in new_cols]

    @staticmethod
    def __update_dataframe_dtypes(df, column_dtype_dict):
        """
        Set the dtype for columns in df using the dtypes in column_dtype_dict.
        This also handles converting standard integer dtypes to nullable
        integer dtypes, needed to accommodate NA values in columns.
        """
        for (col, dtype) in column_dtype_dict.items():
            # If the DataFrame is Pandas and the dtype is an integer type,
            # ensure a nullable integer array is used by specifying the correct
            # dtype. The alias for these dtypes is simply a capitalized string
            # (eg. "Int64")
            # https://pandas.pydata.org/pandas-docs/stable/user_guide/missing_data.html#integer-dtypes-and-missing-data
            dtype_str = str(dtype)
            if dtype_str in ["int32", "int64"]:
                dtype_str = dtype_str.title()
            if str(df[col].dtype) != dtype_str:
                df[col] = df[col].astype(dtype_str)

    def __update_categorical_dtype(self, df, column, val):
        """Add a new category to a categorical dtype column of a dataframe.

        Returns the new categorical dtype.
        """
        # Add `val` to the categorical dtype if necessary
        if val in df.dtypes[column].categories:
            # No need to change the categorical dtype
            pass
        else:
            # dask_cudf doesn't support inplace here like cudf does
            df[column] = df[column].cat.add_categories([val])
        return df.dtypes[column]<|MERGE_RESOLUTION|>--- conflicted
+++ resolved
@@ -411,16 +411,6 @@
                 self.__vertex_prop_dataframe[TCN].astype(cat_dtype)
             )
 
-            # Use categorical dtype for the type column
-            if self.__series_type is dask_cudf.Series:
-                cat_class = cudf.CategoricalDtype
-            else:
-                cat_class = pd.CategoricalDtype
-            cat_dtype = cat_class([type_name], ordered=False)
-            self.__vertex_prop_dataframe[TCN] = (
-                self.__vertex_prop_dataframe[TCN].astype(cat_dtype)
-            )
-
         # Ensure that both the predetermined vertex ID column name and vertex
         # type column name are present for proper merging.
 
@@ -456,7 +446,6 @@
                            tmp_df, self.__vertex_prop_dataframe)
         self.__vertex_prop_dtypes.update(new_col_info)
 
-<<<<<<< HEAD
         # Join on shared columns and the indices
         tmp_df = tmp_df.set_index(self.vertex_col_name)
         cols = (
@@ -474,20 +463,13 @@
         # self.__vertex_prop_dataframe = \
         #     self.__vertex_prop_dataframe.merge(tmp_df, on=cols, how="outer")
 
-=======
-        self.__vertex_prop_dataframe = \
-            self.__vertex_prop_dataframe.merge(tmp_df, how="outer")
->>>>>>> 193c6624
         # Update the vertex eval dict with the latest column instances
         latest = {n: self.__vertex_prop_dataframe[n]
                   for n in self.__vertex_prop_dataframe.columns}
         self.__vertex_prop_eval_dict.update(latest)
-<<<<<<< HEAD
         self.__vertex_prop_eval_dict[self.vertex_col_name] = (
             self.__vertex_prop_dataframe.index
         )
-=======
->>>>>>> 193c6624
         # Should we persist?
         # self.__vertex_prop_dataframe = self.__vertex_prop_dataframe.persist()
 
@@ -592,23 +574,14 @@
         TCN = self.type_col_name
         default_edge_columns = [self.src_col_name,
                                 self.dst_col_name,
-<<<<<<< HEAD
-=======
-                                self.edge_id_col_name,
->>>>>>> 193c6624
                                 TCN]
         if self.__edge_prop_dataframe is None:
             temp_dataframe = cudf.DataFrame(columns=default_edge_columns)
             self.__update_dataframe_dtypes(
                 temp_dataframe,
                 {self.src_col_name: dataframe[vertex_col_names[0]].dtype,
-<<<<<<< HEAD
                  self.dst_col_name: dataframe[vertex_col_names[1]].dtype})
             temp_dataframe.index.name = self.edge_id_col_name
-=======
-                 self.dst_col_name: dataframe[vertex_col_names[1]].dtype,
-                 self.edge_id_col_name: "Int64"})
->>>>>>> 193c6624
 
             # Use categorical dtype for the type column
             if self.__series_type is dask_cudf.Series:
@@ -646,14 +619,9 @@
         tmp_df[self.edge_id_col_name] = (
             tmp_df[self.edge_id_col_name].cumsum() + starting_eid
         )
-<<<<<<< HEAD
         tmp_df = tmp_df.persist()  # before or after "set index"?
         self.__last_edge_id = starting_eid + len(tmp_df)
         tmp_df = tmp_df.set_index(self.edge_id_col_name)
-=======
-        tmp_df = tmp_df.persist()
-        self.__last_edge_id = starting_eid + len(tmp_df.index)
->>>>>>> 193c6624
 
         if property_columns:
             # all columns
@@ -692,12 +660,9 @@
         latest = dict([(n, self.__edge_prop_dataframe[n])
                        for n in self.__edge_prop_dataframe.columns])
         self.__edge_prop_eval_dict.update(latest)
-<<<<<<< HEAD
         self.__edge_prop_eval_dict[self.edge_id_col_name] = (
             self.__edge_prop_dataframe.index
         )
-=======
->>>>>>> 193c6624
         # Should we persist?
         # self.__edge_prop_dataframe = self.__edge_prop_dataframe.persist()
 
@@ -855,10 +820,6 @@
         # selected verts in both src and dst
         if (selected_vertex_dataframe is not None) and \
            not selected_vertex_dataframe.empty:
-<<<<<<< HEAD
-=======
-            selected_verts = selected_vertex_dataframe[self.vertex_col_name]
->>>>>>> 193c6624
             has_srcs = selected_edge_dataframe[self.src_col_name]\
                 .isin(selected_vertex_dataframe.index)
             has_dsts = selected_edge_dataframe[self.dst_col_name]\
@@ -1027,25 +988,10 @@
             )
         if self.__vertex_prop_dataframe is None:
             return None
-<<<<<<< HEAD
         df = self.__vertex_prop_dataframe
-=======
-        # We'll need to update this when index is vertex ID
-        df = self.__vertex_prop_dataframe
-
-        # FIXME DASK_CUDF: https://github.com/rapidsai/cudf/issues/11795
-        cat_dtype = df.dtypes[self.type_col_name]
-        df[self.type_col_name] = df[self.type_col_name].astype(str)
-
-        df = df.sort_values(by=self.type_col_name)
-
-        # FIXME DASK_CUDF: https://github.com/rapidsai/cudf/issues/11795
-        df[self.type_col_name] = df[self.type_col_name].astype(cat_dtype)
-
->>>>>>> 193c6624
         if self.__edge_prop_dataframe is not None:
 
-            # FIXME: ISSUE WITH DASK_CUDF
+            # FIXME DASK_CUDF: https://github.com/rapidsai/cudf/issues/11795
             cat_dtype = df.dtypes[self.type_col_name]
             df[self.type_col_name] = df[self.type_col_name].astype(str)
 
@@ -1054,7 +1000,7 @@
                 .sort_values(by=self.type_col_name)
             )
 
-            # FIXME: ISSUE WITH DASK_CUDF
+            # FIXME DASK_CUDF: https://github.com/rapidsai/cudf/issues/11795
             df[self.type_col_name] = df[self.type_col_name].astype(cat_dtype)
 
             new_name = f"new_{self.vertex_col_name}"
@@ -1085,7 +1031,7 @@
             df.set_index(self.vertex_col_name, sorted=True).persist()
         )
 
-        # FIXME: ISSUE WITH DASK_CUDF
+        # FIXME DASK_CUDF: https://github.com/rapidsai/cudf/issues/11795
         df = self._vertex_type_value_counts
         cat_dtype = df.index.dtype
         df.index = df.index.astype(str)
@@ -1098,7 +1044,7 @@
             .to_frame("stop")
         )
 
-        # FIXME: ISSUE WITH DASK_CUDF
+        # FIXME DASK_CUDF: https://github.com/rapidsai/cudf/issues/11795
         df.index = df.index.astype(cat_dtype)
 
         rv["start"] = rv["stop"].shift(1, fill_value=0)
@@ -1114,16 +1060,15 @@
         # TODO: keep track if edges are already numbered correctly.
         if self.__edge_prop_dataframe is None:
             return None
-<<<<<<< HEAD
         df = self.__edge_prop_dataframe
 
-        # FIXME: ISSUE WITH DASK_CUDF
+        # FIXME DASK_CUDF: https://github.com/rapidsai/cudf/issues/11795
         cat_dtype = df.dtypes[self.type_col_name]
         df[self.type_col_name] = df[self.type_col_name].astype(str)
 
         df = df.sort_values(by=self.type_col_name, ignore_index=True)
 
-        # FIXME: ISSUE WITH DASK_CUDF
+        # FIXME DASK_CUDF: https://github.com/rapidsai/cudf/issues/11795
         df[self.type_col_name] = df[self.type_col_name].astype(cat_dtype)
 
         df[self.edge_id_col_name] = 1
@@ -1132,28 +1077,7 @@
             df.set_index(self.edge_id_col_name, sorted=True).persist()
         )
 
-        # FIXME: ISSUE WITH DASK_CUDF
-=======
-        # We'll need to update this when index is edge ID
-        df = (
-            self.__edge_prop_dataframe
-            .drop(columns=[self.edge_id_col_name])
-        )
         # FIXME DASK_CUDF: https://github.com/rapidsai/cudf/issues/11795
-        cat_dtype = df.dtypes[self.type_col_name]
-        df[self.type_col_name] = df[self.type_col_name].astype(str)
-
-        df = df.sort_values(by=self.type_col_name, ignore_index=True)
-
-        # FIXME DASK_CUDF: https://github.com/rapidsai/cudf/issues/11795
-        df[self.type_col_name] = df[self.type_col_name].astype(cat_dtype)
-
-        df[self.edge_id_col_name] = 1
-        df[self.edge_id_col_name] = df[self.edge_id_col_name].cumsum() - 1
-        self.__edge_prop_dataframe = df
-
-        # FIXME DASK_CUDF: https://github.com/rapidsai/cudf/issues/11795
->>>>>>> 193c6624
         df = self._edge_type_value_counts
         assert df.index.dtype == cat_dtype
         df.index = df.index.astype(str)
@@ -1166,11 +1090,7 @@
             .to_frame("stop")
         )
 
-<<<<<<< HEAD
-        # FIXME: ISSUE WITH DASK_CUDF
-=======
         # FIXME DASK_CUDF: https://github.com/rapidsai/cudf/issues/11795
->>>>>>> 193c6624
         df.index = df.index.astype(cat_dtype)
 
         rv["start"] = rv["stop"].shift(1, fill_value=0)
