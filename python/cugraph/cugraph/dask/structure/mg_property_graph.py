--- conflicted
+++ resolved
@@ -582,8 +582,8 @@
 
         # Add unique edge IDs to the new rows. This is just a count for each
         # row starting from the last edge ID value, with initial edge ID 0.
-<<<<<<< HEAD
         if edge_id_col_name is None:
+            # FIXME: can we assign index instead of column?
             starting_eid = (
                 -1 if self.__last_edge_id is None else self.__last_edge_id
             )
@@ -591,28 +591,21 @@
             tmp_df[self.edge_id_col_name] = (
                 tmp_df[self.edge_id_col_name].cumsum() + starting_eid
             )
+            tmp_df = tmp_df.set_index(self.edge_id_col_name)
+            tmp_df = tmp_df.persist()
             self.__last_edge_id = starting_eid + len(tmp_df.index)
-            tmp_df.persist()
         else:
-            tmp_df[self.edge_id_col_name] = tmp_df[edge_id_col_name]
             tmp_df.persist()
             self.__last_edge_id = max(
                 self.__last_edge_id or 0,
-                tmp_df[self.edge_id_col_name].max().compute()
+                tmp_df[edge_id_col_name].max().compute()
             )
-=======
-        # FIXME: can we assign index instead of column?
-        starting_eid = (
-            -1 if self.__last_edge_id is None else self.__last_edge_id
-        )
-        tmp_df[self.edge_id_col_name] = 1
-        tmp_df[self.edge_id_col_name] = (
-            tmp_df[self.edge_id_col_name].cumsum() + starting_eid
-        )
-        tmp_df = tmp_df.set_index(self.edge_id_col_name)
-        tmp_df = tmp_df.persist()
-        self.__last_edge_id = starting_eid + len(tmp_df.index)
->>>>>>> a23caff9
+            tmp_df = (
+                tmp_df
+                .rename(columns={edge_id_col_name: self.edge_id_col_name})
+                .set_index(self.edge_id_col_name)
+            )
+            tmp_df = tmp_df.persist()
 
         if property_columns:
             # all columns
@@ -622,8 +615,6 @@
                                                    default_edge_columns)
         else:
             column_names_to_drop = {vertex_col_names[0], vertex_col_names[1]}
-        if edge_id_col_name is not None:
-            column_names_to_drop.add(edge_id_col_name)
         tmp_df = tmp_df.drop(labels=column_names_to_drop, axis=1)
 
         # Save the original dtypes for each new column so they can be restored
