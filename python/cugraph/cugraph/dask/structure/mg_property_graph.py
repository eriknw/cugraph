--- conflicted
+++ resolved
@@ -787,15 +787,11 @@
                     self.dst_col_name: dataframe[vertex_col_names[1]].dtype,
                 },
             )
-<<<<<<< HEAD
             temp_dataframe.index = temp_dataframe.index.rename(self.edge_id_col_name)
-=======
-            temp_dataframe.index.name = self.edge_id_col_name
             if edge_id_col_name is not None:
                 temp_dataframe.index = temp_dataframe.index.astype(
                     dataframe[edge_id_col_name].dtype
                 )
->>>>>>> 2f049806
 
             # Use categorical dtype for the type column
             if self.__series_type is dask_cudf.Series:
@@ -1334,16 +1330,7 @@
             ].astype(cat_dtype)
 
         df = self.__vertex_prop_dataframe
-<<<<<<< HEAD
-=======
         index_dtype = df.index.dtype
-        if self.__edge_prop_dataframe is not None:
-            # FIXME DASK_CUDF: https://github.com/rapidsai/cudf/issues/11795
-            cat_dtype = df.dtypes[self.type_col_name]
-            df[self.type_col_name] = df[self.type_col_name].astype(str)
-
-            df = df.reset_index().sort_values(by=TCN)
->>>>>>> 2f049806
 
         # FIXME DASK_CUDF: https://github.com/rapidsai/cudf/issues/11795
         cat_dtype = df.dtypes[TCN]
@@ -1389,13 +1376,10 @@
             df[self.vertex_col_name] = 1
             df[self.vertex_col_name] = df[self.vertex_col_name].cumsum() - 1
 
-<<<<<<< HEAD
         # FIXME DASK_CUDF: https://github.com/rapidsai/cudf/issues/11795
         df[TCN] = df[TCN].astype(cat_dtype)
 
-=======
         df[self.vertex_col_name] = df[self.vertex_col_name].astype(index_dtype)
->>>>>>> 2f049806
         self.__vertex_prop_dataframe = (
             df.persist().set_index(self.vertex_col_name, sorted=True).persist()
         )
