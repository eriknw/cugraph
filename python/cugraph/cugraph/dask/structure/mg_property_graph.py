# Copyright (c) 2021-2022, NVIDIA CORPORATION.
# Licensed under the Apache License, Version 2.0 (the "License");
# you may not use this file except in compliance with the License.
# You may obtain a copy of the License at
#
#     http://www.apache.org/licenses/LICENSE-2.0
#
# Unless required by applicable law or agreed to in writing, software
# distributed under the License is distributed on an "AS IS" BASIS,
# WITHOUT WARRANTIES OR CONDITIONS OF ANY KIND, either express or implied.
# See the License for the specific language governing permissions and
# limitations under the License.

import cudf

import cugraph
import dask_cudf
import cugraph.dask as dcg


class EXPERIMENTAL__MGPropertySelection:
    """
    Instances of this class are returned from the PropertyGraph.select_*()
    methods and can be used by the PropertyGraph.extract_subgraph() method to
    extract a Graph containing vertices and edges with only the selected
    properties.
    """
    def __init__(self,
                 vertex_selection_series=None,
                 edge_selection_series=None):
        self.vertex_selections = vertex_selection_series
        self.edge_selections = edge_selection_series

    def __add__(self, other):
        """
        Add either the vertex_selections, edge_selections, or both to this
        instance from "other" if either are not already set.
        """
        vs = self.vertex_selections
        if vs is None:
            vs = other.vertex_selections
        es = self.edge_selections
        if es is None:
            es = other.edge_selections
        return EXPERIMENTAL__MGPropertySelection(vs, es)


# FIXME: remove leading __ when no longer experimental
class EXPERIMENTAL__MGPropertyGraph:
    """
    Class which stores vertex and edge properties that can be used to construct
    Graphs from individual property selections and used later to annotate graph
    algorithm results with corresponding properties.
    """
    # column name constants used in internal DataFrames
    vertex_col_name = "_VERTEX_"
    src_col_name = "_SRC_"
    dst_col_name = "_DST_"
    type_col_name = "_TYPE_"
    edge_id_col_name = "_EDGE_ID_"
    weight_col_name = "_WEIGHT_"
    _default_type_name = ""

    def __init__(self, num_workers=None):
        # The dataframe containing the properties for each vertex.
        # Each vertex occupies a row, and individual properties are maintained
        # in individual columns. The table contains a column for each property
        # of each vertex. If a vertex does not contain a property, it will have
        # a NaN value in that property column. Each vertex will also have a
        # "type_name" that can be assigned by the caller to describe the type
        # of the vertex for a given application domain. If no type_name is
        # provided, the default type_name is "".
        # Example:
        # vertex | type_name | propA | propB | propC
        # ------------------------------------------
        #      3 | "user"    | 22    | NaN   | 11
        #     88 | "service" | NaN   | 3.14  | 21
        #      9 | ""        | NaN   | NaN   | 2
        self.__vertex_prop_dataframe = None

        # The dataframe containing the properties for each edge.
        # The description is identical to the vertex property dataframe, except
        # edges are identified by ordered pairs of vertices (src and dst).
        # Example:
        # src | dst | type_name | propA | propB | propC
        # ---------------------------------------------
        #   3 |  88 | "started" | 22    | NaN   | 11
        #  88 |   9 | "called"  | NaN   | 3.14  | 21
        #   9 |  88 | ""        | NaN   | NaN   | 2
        self.__edge_prop_dataframe = None

        # The var:value dictionaries used during evaluation of filter/query
        # expressions for vertices and edges. These dictionaries contain
        # entries for each column name in their respective dataframes which
        # are mapped to instances of PropertyColumn objects.
        #
        # When filter/query expressions are evaluated, PropertyColumn objects
        # are used in place of DataFrame columns in order to support string
        # comparisons when cuDF DataFrames are used. This approach also allows
        # expressions to contain var names that can be used in expressions that
        # are different than those in the actual internal tables, allowing for
        # the tables to contain additional or different column names than what
        # can be used in expressions.
        #
        # Example: "type_name == 'user' & propC > 10"
        #
        # The above would be evaluated and "type_name" and "propC" would be
        # PropertyColumn instances which support specific operators used in
        # queries.
        self.__vertex_prop_eval_dict = {}
        self.__edge_prop_eval_dict = {}

        self.__dataframe_type = dask_cudf.DataFrame
        self.__series_type = dask_cudf.Series

        # The dtypes for each column in each DataFrame.  This is required since
        # merge operations can often change the dtypes to accommodate NaN
        # values (eg. int64 to float64, since NaN is a float).
        self.__vertex_prop_dtypes = {}
        self.__edge_prop_dtypes = {}

        # Add unique edge IDs to the __edge_prop_dataframe by simply
        # incrementing this counter.
        self.__last_edge_id = None

        # Cached property values
        self.__num_vertices = None
        self.__vertex_type_value_counts = None
        self.__edge_type_value_counts = None

        # number of gpu's to use
        if num_workers is None:
            self.__num_workers = dcg.get_n_workers()
        else:
            self.__num_workers = num_workers

    # PropertyGraph read-only attributes
    @property
    def edges(self):
        if self.__edge_prop_dataframe is not None:
            return self.__edge_prop_dataframe[
                [self.src_col_name, self.dst_col_name]
            ].reset_index()
        return None

    @property
    def vertex_property_names(self):
        if self.__vertex_prop_dataframe is not None:
            props = list(self.__vertex_prop_dataframe.columns)
            props.remove(self.type_col_name)  # should "type" be removed?
            return props
        return []

    @property
    def edge_property_names(self):
        if self.__edge_prop_dataframe is not None:
            props = list(self.__edge_prop_dataframe.columns)
            props.remove(self.src_col_name)
            props.remove(self.dst_col_name)
            props.remove(self.type_col_name)  # should "type" be removed?
            if self.weight_col_name in props:
                props.remove(self.weight_col_name)
            return props
        return []

    @property
    def vertex_types(self):
        """The set of vertex type names"""
        value_counts = self._vertex_type_value_counts
        if value_counts is None:
            names = set()
        elif self.__series_type is dask_cudf.Series:
            names = set(value_counts.index.to_arrow().to_pylist())
        else:
            names = set(value_counts.index)
        default = self._default_type_name
        if default not in names and self.get_num_vertices(default) > 0:
            # include "" from vertices that only exist in edge data
            names.add(default)
        return names

    @property
    def edge_types(self):
        """The set of edge type names"""
        value_counts = self._edge_type_value_counts
        if value_counts is None:
            return set()
        elif self.__series_type is dask_cudf.Series:
            return set(value_counts.index.to_arrow().to_pylist())
        else:
            return set(value_counts.index)

    # PropertyGraph read-only attributes for debugging
    @property
    def _vertex_prop_dataframe(self):
        return self.__vertex_prop_dataframe

    @property
    def _edge_prop_dataframe(self):
        return self.__edge_prop_dataframe

    @property
    def _vertex_type_value_counts(self):
        """A Series of the counts of types in __vertex_prop_dataframe"""
        if self.__vertex_prop_dataframe is None:
            return
        if self.__vertex_type_value_counts is None:
            # Types should all be strings; what should we do if we see NaN?
            self.__vertex_type_value_counts = (
                self.__vertex_prop_dataframe[self.type_col_name]
                .value_counts(sort=False, dropna=False)
                .compute()
            )
        return self.__vertex_type_value_counts

    @property
    def _edge_type_value_counts(self):
        """A Series of the counts of types in __edge_prop_dataframe"""
        if self.__edge_prop_dataframe is None:
            return
        if self.__edge_type_value_counts is None:
            # Types should all be strings; what should we do if we see NaN?
            self.__edge_type_value_counts = (
                self.__edge_prop_dataframe[self.type_col_name]
                .value_counts(sort=False, dropna=False)
                .compute()
            )
        return self.__edge_type_value_counts

    def get_num_vertices(self, type=None, *, include_edge_data=True):
        """Return the number of all vertices or vertices of a given type.

        Parameters
        ----------
        type : string, optional
            If type is None (the default), return the total number of vertices,
            otherwise return the number of vertices of the specified type.
        include_edge_data : bool (default True)
            If True, include vertices that were added in vertex and edge data.
            If False, only include vertices that were added in vertex data.
            Note that vertices that only exist in edge data are assumed to have
            the default type.

        See Also
        --------
        PropertyGraph.get_num_edges
        """
        if type is None:
            if not include_edge_data:
                if self.__vertex_prop_dataframe is None:
                    return 0
                return len(self.__vertex_prop_dataframe)
            if self.__num_vertices is not None:
                return self.__num_vertices
            self.__num_vertices = 0
            vert_sers = self.__get_all_vertices_series()
            if vert_sers:
                if self.__series_type is dask_cudf.Series:
                    vert_count = dask_cudf.concat(vert_sers).nunique()
                    self.__num_vertices = vert_count.compute()
            return self.__num_vertices

        value_counts = self._vertex_type_value_counts
        if type == self._default_type_name and include_edge_data:
            # The default type, "", can refer to both vertex and edge data
            if self.__vertex_prop_dataframe is None:
                return self.get_num_vertices()
            return (
                self.get_num_vertices()
                - len(self.__vertex_prop_dataframe)
                + (value_counts[type] if type in value_counts else 0)
            )
        if self.__vertex_prop_dataframe is None:
            return 0
        return value_counts[type] if type in value_counts else 0

    def get_num_edges(self, type=None):
        """Return the number of all edges or edges of a given type.

        Parameters
        ----------
        type : string, optional
            If type is None (the default), return the total number of edges,
            otherwise return the number of edges of the specified type.

        See Also
        --------
        PropertyGraph.get_num_vertices
        """
        if type is None:
            if self.__edge_prop_dataframe is not None:
                return len(self.__edge_prop_dataframe)
            else:
                return 0
        if self.__edge_prop_dataframe is None:
            return 0
        value_counts = self._edge_type_value_counts
        return value_counts[type] if type in value_counts else 0

    def get_vertices(self, selection=None):
        """
        Return a Series containing the unique vertex IDs contained in both
        the vertex and edge property data.
        """
        vert_sers = self.__get_all_vertices_series()
        if vert_sers:
            if self.__series_type is dask_cudf.Series:
                return self.__series_type(dask_cudf.concat(vert_sers).unique())
            else:
                raise TypeError("dataframe must be a CUDF Dask dataframe.")
        return self.__series_type()

    def vertices_ids(self):
        """
        Alias for get_vertices()
        """
        return self.get_vertices()

    def add_vertex_data(self,
                        dataframe,
                        vertex_col_name,
                        type_name=None,
                        property_columns=None
                        ):
        """
        Add a dataframe describing vertex properties to the PropertyGraph.

        Parameters
        ----------
        dataframe : DataFrame-compatible instance
            A DataFrame instance with a compatible Pandas-like DataFrame
            interface.
        vertex_col_name : string
            The column name that contains the values to be used as vertex IDs.
        type_name : string
            The name to be assigned to the type of property being added. For
            example, if dataframe contains data about users, type_name might be
            "users". If not specified, the type of properties will be added as
            the empty string, "".
        property_columns : list of strings
            List of column names in dataframe to be added as properties. All
            other columns in dataframe will be ignored. If not specified, all
            columns in dataframe are added.

        Returns
        -------
        None

        Examples
        --------
        >>>
        """
        if type(dataframe) is not dask_cudf.DataFrame:
            raise TypeError("dataframe must be a Dask dataframe.")
        if vertex_col_name not in dataframe.columns:
            raise ValueError(f"{vertex_col_name} is not a column in "
                             f"dataframe: {dataframe.columns}")
        if (type_name is not None) and not(isinstance(type_name, str)):
            raise TypeError("type_name must be a string, got: "
                            f"{type(type_name)}")
        if type_name is None:
            type_name = self._default_type_name
        if property_columns:
            if type(property_columns) is not list:
                raise TypeError("property_columns must be a list, got: "
                                f"{type(property_columns)}")
            invalid_columns = \
                set(property_columns).difference(dataframe.columns)
            if invalid_columns:
                raise ValueError("property_columns contains column(s) not "
                                 "found in dataframe: "
                                 f"{list(invalid_columns)}")

        # Clear the cached values related to the number of vertices since more
        # could be added in this method.
        self.__num_vertices = None
        self.__vertex_type_value_counts = None  # Could update instead

        # Initialize the __vertex_prop_dataframe if necessary using the same
        # type as the incoming dataframe.
        default_vertex_columns = [self.vertex_col_name, self.type_col_name]
        if self.__vertex_prop_dataframe is None:
            temp_dataframe = cudf.DataFrame(columns=default_vertex_columns)
            self.__vertex_prop_dataframe = \
                dask_cudf.from_cudf(temp_dataframe,
                                    npartitions=self.__num_workers)
            # Initialize the new columns to the same dtype as the appropriate
            # column in the incoming dataframe, since the initial merge may not
            # result in the same dtype. (see
            # https://github.com/rapidsai/cudf/issues/9981)
            self.__update_dataframe_dtypes(
                self.__vertex_prop_dataframe,
                {self.vertex_col_name: dataframe[vertex_col_name].dtype})
            self.__vertex_prop_dataframe = \
                self.__vertex_prop_dataframe.set_index(self.vertex_col_name)

        # Ensure that both the predetermined vertex ID column name and vertex
        # type column name are present for proper merging.

        # NOTE: This copies the incoming DataFrame in order to add the new
        # columns. The copied DataFrame is then merged (another copy) and then
        # deleted when out-of-scope.
        tmp_df = dataframe.copy()
        tmp_df[self.vertex_col_name] = tmp_df[vertex_col_name]
        # FIXME: handle case of a type_name column already being in tmp_df
        tmp_df[self.type_col_name] = type_name

        if property_columns:
            # all columns
            column_names_to_drop = set(tmp_df.columns)
            # remove the ones to keep
            column_names_to_drop.difference_update(property_columns +
                                                   default_vertex_columns)
        else:
            column_names_to_drop = {vertex_col_name}
        tmp_df = tmp_df.drop(labels=column_names_to_drop, axis=1)

        # Save the original dtypes for each new column so they can be restored
        # prior to constructing subgraphs (since column dtypes may get altered
        # during merge to accommodate NaN values).
        new_col_info = self.__get_new_column_dtypes(
                           tmp_df, self.__vertex_prop_dataframe)
        self.__vertex_prop_dtypes.update(new_col_info)

        # Join on shared columns and the indices
        tmp_df = tmp_df.set_index(self.vertex_col_name)
        cols = (
            self.__vertex_prop_dataframe.columns.intersection(tmp_df.columns)
            .to_list()
        )
        cols.append(self.vertex_col_name)
        # FIXME: workaround for: https://github.com/rapidsai/cudf/issues/11550
        self.__vertex_prop_dataframe = (
            self.__vertex_prop_dataframe
            .reset_index()
            .merge(tmp_df.reset_index(), on=cols, how='outer')
            .set_index(self.vertex_col_name)
        )
        # self.__vertex_prop_dataframe = \
        #     self.__vertex_prop_dataframe.merge(tmp_df, on=cols, how="outer")

        # Update the vertex eval dict with the latest column instances
        latest = {n: self.__vertex_prop_dataframe[n]
                  for n in self.__vertex_prop_dataframe.columns}
        self.__vertex_prop_eval_dict.update(latest)
        self.__vertex_prop_eval_dict[self.vertex_col_name] = (
            self.__vertex_prop_dataframe.index
        )

    def get_vertex_data(self, vertex_ids=None, types=None, columns=None):
        """
        Return a dataframe containing vertex properties for only the specified
        vertex_ids, columns, and/or types, or all vertex IDs if not specified.
        """
        if self.__vertex_prop_dataframe is not None:
            df = self.__vertex_prop_dataframe
            if vertex_ids is not None:
<<<<<<< HEAD
                if not isinstance(vertex_ids,
                                  (list, slice, self.__series_type)):
                    vertex_ids = list(vertex_ids)
                df = self.__vertex_prop_dataframe.loc[vertex_ids]
            else:
                df = self.__vertex_prop_dataframe
=======
                if isinstance(vertex_ids, int):
                    df_mask = df[self.vertex_col_name] == vertex_ids
                else:
                    df_mask = df[self.vertex_col_name].isin(vertex_ids)
                df = df.loc[df_mask]
>>>>>>> be975031

            if types is not None:
                # FIXME: coerce types to a list-like if not?
                if isinstance(types, str):
                    df_mask = df[self.type_col_name] == types
                else:
                    df_mask = df[self.type_col_name].isin(types)
                df = df.loc[df_mask]

            # The "internal" pG.vertex_col_name and pG.type_col_name columns
            # are also included/added since they are assumed to be needed by
            # the caller.
            if columns is not None:
                # FIXME: invalid columns will result in a KeyError, should a
                # check be done here and a more PG-specific error raised?
                df = df[[self.type_col_name] + columns]
            return df.reset_index()

        return None

    def add_edge_data(self,
                      dataframe,
                      vertex_col_names,
                      type_name=None,
                      property_columns=None
                      ):
        """
        Add a dataframe describing edge properties to the PropertyGraph.

        Parameters
        ----------
        dataframe : DataFrame-compatible instance
            A DataFrame instance with a compatible Pandas-like DataFrame
            interface.
        vertex_col_names : list of strings
            The column names that contain the values to be used as the source
            and destination vertex IDs for the edges.
        type_name : string
            The name to be assigned to the type of property being added. For
            example, if dataframe contains data about transactions, type_name
            might be "transactions". If not specified, the type of properties
            will be added as the empty string "".
        property_columns : list of strings
            List of column names in dataframe to be added as properties. All
            other columns in dataframe will be ignored. If not specified, all
            columns in dataframe are added.

        Returns
        -------
        None

        Examples
        --------
        >>>
        """
        if type(dataframe) is not dask_cudf.DataFrame:
            raise TypeError("dataframe must be a Dask dataframe.")
        if type(vertex_col_names) not in [list, tuple]:
            raise TypeError("vertex_col_names must be a list or tuple, got: "
                            f"{type(vertex_col_names)}")
        invalid_columns = set(vertex_col_names).difference(dataframe.columns)
        if invalid_columns:
            raise ValueError("vertex_col_names contains column(s) not found "
                             f"in dataframe: {list(invalid_columns)}")
        if (type_name is not None) and not(isinstance(type_name, str)):
            raise TypeError("type_name must be a string, got: "
                            f"{type(type_name)}")
        if type_name is None:
            type_name = self._default_type_name
        if property_columns:
            if type(property_columns) is not list:
                raise TypeError("property_columns must be a list, got: "
                                f"{type(property_columns)}")
            invalid_columns = \
                set(property_columns).difference(dataframe.columns)
            if invalid_columns:
                raise ValueError("property_columns contains column(s) not "
                                 "found in dataframe: "
                                 f"{list(invalid_columns)}")

        # Clear the cached value for num_vertices since more could be added in
        # this method. This method cannot affect __node_type_value_counts
        self.__num_vertices = None
        self.__edge_type_value_counts = None  # Could update instead

        default_edge_columns = [self.src_col_name,
                                self.dst_col_name,
                                self.type_col_name]
        if self.__edge_prop_dataframe is None:
            temp_dataframe = cudf.DataFrame(columns=default_edge_columns)
            self.__update_dataframe_dtypes(
                temp_dataframe,
                {self.src_col_name: dataframe[vertex_col_names[0]].dtype,
                 self.dst_col_name: dataframe[vertex_col_names[1]].dtype})
            temp_dataframe.index.name = self.edge_id_col_name
            self.__edge_prop_dataframe = \
                dask_cudf.from_cudf(temp_dataframe,
                                    npartitions=self.__num_workers)
        # NOTE: This copies the incoming DataFrame in order to add the new
        # columns. The copied DataFrame is then merged (another copy) and then
        # deleted when out-of-scope.
        tmp_df = dataframe.copy()
        tmp_df[self.src_col_name] = tmp_df[vertex_col_names[0]]
        tmp_df[self.dst_col_name] = tmp_df[vertex_col_names[1]]
        tmp_df[self.type_col_name] = type_name

        # Add unique edge IDs to the new rows. This is just a count for each
        # row starting from the last edge ID value, with initial edge ID 0.
        # FIXME: can we assign index instead of column?
        starting_eid = (
            -1 if self.__last_edge_id is None else self.__last_edge_id
        )
        tmp_df[self.edge_id_col_name] = 1
        tmp_df[self.edge_id_col_name] = (
            tmp_df[self.edge_id_col_name].cumsum() + starting_eid
        )
        tmp_df = tmp_df.set_index(self.edge_id_col_name)
        tmp_df = tmp_df.persist()
        self.__last_edge_id = starting_eid + len(tmp_df.index)

        if property_columns:
            # all columns
            column_names_to_drop = set(tmp_df.columns)
            # remove the ones to keep
            column_names_to_drop.difference_update(property_columns +
                                                   default_edge_columns)
        else:
            column_names_to_drop = {vertex_col_names[0], vertex_col_names[1]}
        tmp_df = tmp_df.drop(labels=column_names_to_drop, axis=1)

        # Save the original dtypes for each new column so they can be restored
        # prior to constructing subgraphs (since column dtypes may get altered
        # during merge to accommodate NaN values).
        new_col_info = self.__get_new_column_dtypes(
            tmp_df, self.__edge_prop_dataframe)
        self.__edge_prop_dtypes.update(new_col_info)

        # Join on shared columns and the indices
        cols = (
            self.__edge_prop_dataframe.columns.intersection(tmp_df.columns)
            .to_list()
        )
        cols.append(self.edge_id_col_name)
        # FIXME: workaround for: https://github.com/rapidsai/cudf/issues/11550
        self.__edge_prop_dataframe = (
            self.__edge_prop_dataframe
            .reset_index()
            .merge(tmp_df.reset_index(), on=cols, how='outer')
            .set_index(self.edge_id_col_name)
        )
        # self.__edge_prop_dataframe = \
        #     self.__edge_prop_dataframe.merge(tmp_df, on=cols, how="outer")

        # Update the edge eval dict with the latest column instances
        latest = dict([(n, self.__edge_prop_dataframe[n])
                       for n in self.__edge_prop_dataframe.columns])
        self.__edge_prop_eval_dict.update(latest)
        self.__edge_prop_eval_dict[self.edge_id_col_name] = (
            self.__edge_prop_dataframe.index
        )

    def get_edge_data(self, edge_ids=None, types=None, columns=None):
        """
        Return a dataframe containing edge properties for only the specified
        edge_ids, columns, and/or edge type, or all edge IDs if not specified.
        """
        if self.__edge_prop_dataframe is not None:
            df = self.__edge_prop_dataframe
            if edge_ids is not None:
<<<<<<< HEAD
                if not isinstance(edge_ids,
                                  (list, slice, self.__series_type)):
                    edge_ids = list(edge_ids)
                df = self.__edge_prop_dataframe.loc[edge_ids]
            else:
                df = self.__edge_prop_dataframe
=======
                if isinstance(edge_ids, int):
                    df_mask = df[self.edge_id_col_name] == edge_ids
                else:
                    df_mask = df[self.edge_id_col_name].isin(edge_ids)
                df = df.loc[df_mask]
>>>>>>> be975031

            if types is not None:
                # FIXME: coerce types to a list-like if not?
                if isinstance(types, str):
                    df_mask = df[self.type_col_name] == types
                else:
                    df_mask = df[self.type_col_name].isin(types)
                df = df.loc[df_mask]

            # The "internal" src, dst, edge_id, and type columns are also
            # included/added since they are assumed to be needed by the caller.
            if columns is None:
                # remove the "internal" weight column if one was added
                all_columns = list(self.__edge_prop_dataframe.columns)
                if self.weight_col_name in all_columns:
                    all_columns.remove(self.weight_col_name)
                df = df[all_columns]
            else:
                # FIXME: invalid columns will result in a KeyError, should a
                # check be done here and a more PG-specific error raised?
                df = df[[self.src_col_name, self.dst_col_name,
                         self.type_col_name] + columns]
            return df.reset_index()

        return None

    def select_vertices(self, expr, from_previous_selection=None):
        raise NotImplementedError

    def select_edges(self, expr):
        """
        Evaluate expr and return a PropertySelection object representing the
        edges that match the expression.

        Parameters
        ----------
        expr : string
            A python expression using property names and operators to select
            specific edges.

        Returns
        -------
        PropertySelection instance to be used for calls to extract_subgraph()
        in order to construct a Graph containing only specific edges.

        Examples
        --------
        >>>
        """
        # FIXME: check types
        globals = {}
        locals = self.__edge_prop_eval_dict

        selected_col = eval(expr, globals, locals)
        return EXPERIMENTAL__MGPropertySelection(
            edge_selection_series=selected_col)

    def extract_subgraph(self,
                         create_using=None,
                         selection=None,
                         edge_weight_property=None,
                         default_edge_weight=None,
                         allow_multi_edges=False,
                         renumber_graph=True,
                         add_edge_data=True
                         ):
        """
        Return a subgraph of the overall PropertyGraph containing vertices
        and edges that match a selection.

        Parameters
        ----------
        create_using : cugraph Graph type or instance, optional
            Creates a Graph to return using the type specified. If an instance
            is specified, the type of the instance is used to construct the
            return Graph, and all relevant attributes set on the instance are
            copied to the return Graph (eg. directed). If not specified the
            returned Graph will be a directed cugraph.Graph instance.
        selection : PropertySelection
            A PropertySelection returned from one or more calls to
            select_vertices() and/or select_edges(), used for creating a Graph
            with only the selected properties. If not speciied the returned
            Graph will have all properties. Note, this could result in a Graph
            with multiple edges, which may not be supported based on the value
            of create_using.
        edge_weight_property : string
            The name of the property whose values will be used as weights on
            the returned Graph. If not specified, the returned Graph will be
            unweighted.
        allow_multi_edges : bool
            If True, multiple edges should be used to create the return Graph,
            otherwise multiple edges will be detected and an exception raised.
        renumber_graph : bool (default is True)
            If True, return a Graph that has been renumbered for use by graph
            algorithms. If False, the returned graph will need to be manually
            renumbered prior to calling graph algos.
        add_edge_data : bool (default is True)
            If True, add meta data about the edges contained in the extracted
            graph which are required for future calls to annotate_dataframe().

        Returns
        -------
        A Graph instance of the same type as create_using containing only the
        vertices and edges resulting from applying the selection to the set of
        vertex and edge property data.

        Examples
        --------
        >>>
        """
        if (selection is not None) and \
           not isinstance(selection, EXPERIMENTAL__MGPropertySelection):
            raise TypeError("selection must be an instance of "
                            f"PropertySelection, got {type(selection)}")

        # NOTE: the expressions passed in to extract specific edges and
        # vertices assume the original dtypes in the user input have been
        # preserved. However, merge operations on the DataFrames can change
        # dtypes (eg. int64 to float64 in order to add NaN entries). This
        # should not be a problem since the conversions do not change the
        # values.
        if (selection is not None) and \
           (selection.vertex_selections is not None):
            selected_vertex_dataframe = \
                self.__vertex_prop_dataframe[selection.vertex_selections]
        else:
            selected_vertex_dataframe = None

        if (selection is not None) and \
           (selection.edge_selections is not None):
            selected_edge_dataframe = \
                self.__edge_prop_dataframe[selection.edge_selections]
        else:
            selected_edge_dataframe = self.__edge_prop_dataframe

        # FIXME: check that self.__edge_prop_dataframe is set!

        # If vertices were specified, select only the edges that contain the
        # selected verts in both src and dst
        if (selected_vertex_dataframe is not None) and \
           not(selected_vertex_dataframe.empty):
            has_srcs = selected_edge_dataframe[self.src_col_name]\
                .isin(selected_vertex_dataframe.index)
            has_dsts = selected_edge_dataframe[self.dst_col_name]\
                .isin(selected_vertex_dataframe.index)
            edges = selected_edge_dataframe[has_srcs & has_dsts]
            # Alternative to benchmark
            # edges = selected_edge_dataframe.merge(
            #     selected_vertex_dataframe[[]],
            #     left_on=self.src_col_name,
            #     right_index=True,
            # ).merge(
            #     selected_vertex_dataframe[[]],
            #     left_on=self.dst_col_name,
            #     right_index=True,
            # )
        else:
            edges = selected_edge_dataframe

        # The __*_prop_dataframes have likely been merged several times and
        # possibly had their dtypes converted in order to accommodate NaN
        # values. Restore the original dtypes in the resulting edges df prior
        # to creating a Graph.
        self.__update_dataframe_dtypes(edges, self.__edge_prop_dtypes)

        # Default create_using set here instead of function signature to
        # prevent cugraph from running on import. This may help diagnose errors
        if create_using is None:
            create_using = cugraph.Graph(directed=True)

        return self.edge_props_to_graph(
            edges,
            create_using=create_using,
            edge_weight_property=edge_weight_property,
            default_edge_weight=default_edge_weight,
            allow_multi_edges=allow_multi_edges,
            renumber_graph=renumber_graph,
            add_edge_data=add_edge_data)

    def annotate_dataframe(self, df, G, edge_vertex_col_names):
        raise NotImplementedError()

    def edge_props_to_graph(self,
                            edge_prop_df,
                            create_using,
                            edge_weight_property=None,
                            default_edge_weight=None,
                            allow_multi_edges=False,
                            renumber_graph=True,
                            add_edge_data=True):
        """
        Create and return a Graph from the edges in edge_prop_df.
        """
        # FIXME: check default_edge_weight is valid
        if edge_weight_property:
            if edge_weight_property not in edge_prop_df.columns:
                raise ValueError("edge_weight_property "
                                 f'"{edge_weight_property}" was not found in '
                                 "edge_prop_df")

            # Ensure a valid edge_weight_property can be used for applying
            # weights to the subgraph, and if a default_edge_weight was
            # specified, apply it to all NAs in the weight column.
            prop_col = edge_prop_df[edge_weight_property]
            if prop_col.count() != prop_col.size:
                if default_edge_weight is None:
                    raise ValueError("edge_weight_property "
                                     f'"{edge_weight_property}" '
                                     "contains NA values in the subgraph and "
                                     "default_edge_weight is not set")
                else:
                    prop_col.fillna(default_edge_weight, inplace=True)
            edge_attr = edge_weight_property

        # If a default_edge_weight was specified but an edge_weight_property
        # was not, a new edge weight column must be added.
        elif default_edge_weight:
            edge_attr = self.weight_col_name
            edge_prop_df[edge_attr] = default_edge_weight
        else:
            edge_attr = None

        # Set up the new Graph to return
        if isinstance(create_using, cugraph.Graph):
            # FIXME: extract more attrs from the create_using instance
            attrs = {"directed": create_using.is_directed()}
            G = type(create_using)(**attrs)
        # FIXME: this allows anything to be instantiated does not check that
        # the type is a valid Graph type.
        elif type(create_using) is type(type):
            G = create_using()
        else:
            raise TypeError("create_using must be a cugraph.Graph "
                            "(or subclass) type or instance, got: "
                            f"{type(create_using)}")

        # Prevent duplicate edges (if not allowed) since applying them to
        # non-MultiGraphs would result in ambiguous edge properties.
        # FIXME: make allow_multi_edges accept "auto" for use with MultiGraph
        if (allow_multi_edges is False) and \
           self.has_duplicate_edges(edge_prop_df).compute():
            if create_using:
                if type(create_using) is type:
                    t = create_using.__name__
                else:
                    t = type(create_using).__name__
                msg = f"'{t}' graph type specified by create_using"
            else:
                msg = "default Graph graph type"
            raise RuntimeError("query resulted in duplicate edges which "
                               f"cannot be represented with the {msg}")

        # FIXME: This forces the renumbering code to run a python-only
        # renumbering without the newer C++ renumbering step.  This is
        # required since the newest graph algos which are using the
        # pylibcugraph library will crash if passed data renumbered using the
        # C++ renumbering.  The consequence of this is that these extracted
        # subgraphs can only be used with newer pylibcugraph-based MG algos.
        #
        # NOTE: if the vertices are integers (int32 or int64), renumbering is
        # actually skipped with the assumption that the C renumbering will
        # take place. The C renumbering only occurs for pylibcugraph algos,
        # hence the reason these extracted subgraphs only work with PLC algos.
        if renumber_graph is False:
            raise ValueError("currently, renumber_graph must be set to True "
                             "for MG")
        legacy_renum_only = True

        col_names = [self.src_col_name, self.dst_col_name]
        if edge_attr is not None:
            col_names.append(edge_attr)

        G.from_dask_cudf_edgelist(edge_prop_df[col_names],
                                  source=self.src_col_name,
                                  destination=self.dst_col_name,
                                  edge_attr=edge_attr,
                                  renumber=renumber_graph,
                                  legacy_renum_only=legacy_renum_only)

        if add_edge_data:
            # Set the edge_data on the resulting Graph to a DataFrame
            # containing the edges and the edge ID for each. Edge IDs are
            # needed for future calls to annotate_dataframe() in order to
            # associate edges with their properties, since the PG can contain
            # multiple edges between vertrices with different properties.
            # FIXME: also add vertex_data
            G.edge_data = self.__create_property_lookup_table(edge_prop_df)

        return G

    def renumber_vertices_by_type(self):
        """Renumber vertex IDs to be contiguous by type.

        Returns a DataFrame with the start and stop IDs for each vertex type.
        Stop is *inclusive*.
        """
        # Check if some vertex IDs exist only in edge data
        default = self._default_type_name
        if (
            self.__edge_prop_dataframe is not None
            and self.get_num_vertices(default, include_edge_data=True)
            != self.get_num_vertices(default, include_edge_data=False)
        ):
            raise NotImplementedError(
                "Currently unable to renumber vertices when some vertex "
                "IDs only exist in edge data"
            )
        if self.__vertex_prop_dataframe is None:
            return None
        # We'll need to update this when index is vertex ID
        df = (
            self.__vertex_prop_dataframe
            .sort_values(by=self.type_col_name)
        )
        if self.__edge_prop_dataframe is not None:
            new_name = f"new_{self.vertex_col_name}"
            df[new_name] = 1
            df[new_name] = df[new_name].cumsum() - 1
            mapper = df[[self.vertex_col_name, new_name]]
            self.__edge_prop_dataframe = (
                self.__edge_prop_dataframe
                # map src_col_name IDs
                .merge(mapper, left_on=self.src_col_name,
                       right_on=self.vertex_col_name)
                .drop(columns=[self.src_col_name])
                .rename(columns={new_name: self.src_col_name})
                # map dst_col_name IDs
                .merge(mapper, left_on=self.dst_col_name,
                       right_on=self.vertex_col_name)
                .drop(columns=[self.dst_col_name])
                .rename(columns={new_name: self.dst_col_name})
            )
            df[self.vertex_col_name] = df[new_name]
            del df[new_name]
        else:
            df[self.vertex_col_name] = 1
            df[self.vertex_col_name] = df[self.vertex_col_name].cumsum() - 1

        self.__vertex_prop_dataframe = df
        rv = (
            self._vertex_type_value_counts
            .sort_index()
            .cumsum()
            .to_frame("stop")
        )
        rv["start"] = rv["stop"].shift(1, fill_value=0)
        rv["stop"] -= 1  # Make inclusive
        return rv[["start", "stop"]]

    def renumber_edges_by_type(self):
        """Renumber edge IDs to be contiguous by type.

        Returns a DataFrame with the start and stop IDs for each edge type.
        Stop is *inclusive*.
        """
        # TODO: keep track if edges are already numbered correctly.
        if self.__edge_prop_dataframe is None:
            return None
        # We'll need to update this when index is edge ID
        self.__edge_prop_dataframe = (
            self.__edge_prop_dataframe
            .drop(columns=[self.edge_id_col_name])
            .sort_values(by=self.type_col_name, ignore_index=True)
        )
        self.__edge_prop_dataframe[self.edge_id_col_name] = 1
        self.__edge_prop_dataframe[self.edge_id_col_name] = (
            self.__edge_prop_dataframe[self.edge_id_col_name].cumsum() - 1
        )
        rv = (
            self._edge_type_value_counts
            .sort_index()
            .cumsum()
            .to_frame("stop")
        )
        rv["start"] = rv["stop"].shift(1, fill_value=0)
        rv["stop"] -= 1  # Make inclusive
        return rv[["start", "stop"]]

    @classmethod
    def has_duplicate_edges(cls, df):
        """
        Return True if df has >1 of the same src, dst pair
        """
        # empty not supported by dask
        if len(df.columns) == 0:
            return False

        unique_pair_len = df.drop_duplicates(split_out=df.npartitions,
                                             ignore_index=True).shape[0]
        # if unique_pairs == len(df)
        # then no duplicate edges
        return unique_pair_len != df.shape[0]

    def __create_property_lookup_table(self, edge_prop_df):
        """
        Returns a DataFrame containing the src vertex, dst vertex, and edge_id
        values from edge_prop_df.
        """
        return edge_prop_df[[self.src_col_name,
                             self.dst_col_name]].reset_index()

    def __get_all_vertices_series(self):
        """
        Return a list of all Series objects that contain vertices from all
        tables.
        """
        vpd = self.__vertex_prop_dataframe
        epd = self.__edge_prop_dataframe
        vert_sers = []
        if vpd is not None:
            vert_sers.append(vpd.index.to_series())
        if epd is not None:
            vert_sers.append(epd[self.src_col_name])
            vert_sers.append(epd[self.dst_col_name])
        return vert_sers

    @staticmethod
    def __get_new_column_dtypes(from_df, to_df):
        """
        Returns a list containing tuples of (column name, dtype) for each
        column in from_df that is not present in to_df.
        """
        new_cols = set(from_df.columns) - set(to_df.columns)
        return [(col, from_df[col].dtype) for col in new_cols]

    @staticmethod
    def __update_dataframe_dtypes(df, column_dtype_dict):
        """
        Set the dtype for columns in df using the dtypes in column_dtype_dict.
        This also handles converting standard integer dtypes to nullable
        integer dtypes, needed to accommodate NA values in columns.
        """
        for (col, dtype) in column_dtype_dict.items():
            # If the DataFrame is Pandas and the dtype is an integer type,
            # ensure a nullable integer array is used by specifying the correct
            # dtype. The alias for these dtypes is simply a capitalized string
            # (eg. "Int64")
            # https://pandas.pydata.org/pandas-docs/stable/user_guide/missing_data.html#integer-dtypes-and-missing-data
            dtype_str = str(dtype)
            if dtype_str in ["int32", "int64"]:
                dtype_str = dtype_str.title()
            if str(df[col].dtype) != dtype_str:
                df[col] = df[col].astype(dtype_str)<|MERGE_RESOLUTION|>--- conflicted
+++ resolved
@@ -455,23 +455,14 @@
         if self.__vertex_prop_dataframe is not None:
             df = self.__vertex_prop_dataframe
             if vertex_ids is not None:
-<<<<<<< HEAD
-                if not isinstance(vertex_ids,
-                                  (list, slice, self.__series_type)):
+                if isinstance(vertex_ids, int):
+                    vertex_ids = [vertex_ids]
+                elif not isinstance(vertex_ids,
+                                    (list, slice, self.__series_type)):
                     vertex_ids = list(vertex_ids)
-                df = self.__vertex_prop_dataframe.loc[vertex_ids]
-            else:
-                df = self.__vertex_prop_dataframe
-=======
-                if isinstance(vertex_ids, int):
-                    df_mask = df[self.vertex_col_name] == vertex_ids
-                else:
-                    df_mask = df[self.vertex_col_name].isin(vertex_ids)
-                df = df.loc[df_mask]
->>>>>>> be975031
+                df = df.loc[vertex_ids]
 
             if types is not None:
-                # FIXME: coerce types to a list-like if not?
                 if isinstance(types, str):
                     df_mask = df[self.type_col_name] == types
                 else:
@@ -638,23 +629,14 @@
         if self.__edge_prop_dataframe is not None:
             df = self.__edge_prop_dataframe
             if edge_ids is not None:
-<<<<<<< HEAD
-                if not isinstance(edge_ids,
-                                  (list, slice, self.__series_type)):
+                if isinstance(edge_ids, int):
+                    edge_ids = [edge_ids]
+                elif not isinstance(edge_ids,
+                                    (list, slice, self.__series_type)):
                     edge_ids = list(edge_ids)
-                df = self.__edge_prop_dataframe.loc[edge_ids]
-            else:
-                df = self.__edge_prop_dataframe
-=======
-                if isinstance(edge_ids, int):
-                    df_mask = df[self.edge_id_col_name] == edge_ids
-                else:
-                    df_mask = df[self.edge_id_col_name].isin(edge_ids)
-                df = df.loc[df_mask]
->>>>>>> be975031
+                df = df.loc[edge_ids]
 
             if types is not None:
-                # FIXME: coerce types to a list-like if not?
                 if isinstance(types, str):
                     df_mask = df[self.type_col_name] == types
                 else:
@@ -961,12 +943,12 @@
             )
         if self.__vertex_prop_dataframe is None:
             return None
-        # We'll need to update this when index is vertex ID
-        df = (
-            self.__vertex_prop_dataframe
-            .sort_values(by=self.type_col_name)
-        )
+        df = self.__vertex_prop_dataframe
         if self.__edge_prop_dataframe is not None:
+            df = (
+                df.reset_index()
+                .sort_values(by=self.type_col_name)
+            )
             new_name = f"new_{self.vertex_col_name}"
             df[new_name] = 1
             df[new_name] = df[new_name].cumsum() - 1
@@ -987,10 +969,13 @@
             df[self.vertex_col_name] = df[new_name]
             del df[new_name]
         else:
+            df = df.sort_values(by=self.type_col_name, ignore_index=True)
             df[self.vertex_col_name] = 1
             df[self.vertex_col_name] = df[self.vertex_col_name].cumsum() - 1
 
-        self.__vertex_prop_dataframe = df
+        self.__vertex_prop_dataframe = (
+            df.set_index(self.vertex_col_name, sorted=True).persist()
+        )
         rv = (
             self._vertex_type_value_counts
             .sort_index()
@@ -1010,15 +995,14 @@
         # TODO: keep track if edges are already numbered correctly.
         if self.__edge_prop_dataframe is None:
             return None
-        # We'll need to update this when index is edge ID
+        df = (
+            self.__edge_prop_dataframe
+            .sort_values(by=self.type_col_name, ignore_index=True)
+        )
+        df[self.edge_id_col_name] = 1
+        df[self.edge_id_col_name] = df[self.edge_id_col_name].cumsum() - 1
         self.__edge_prop_dataframe = (
-            self.__edge_prop_dataframe
-            .drop(columns=[self.edge_id_col_name])
-            .sort_values(by=self.type_col_name, ignore_index=True)
-        )
-        self.__edge_prop_dataframe[self.edge_id_col_name] = 1
-        self.__edge_prop_dataframe[self.edge_id_col_name] = (
-            self.__edge_prop_dataframe[self.edge_id_col_name].cumsum() - 1
+            df.set_index(self.edge_id_col_name, sorted=True).persist()
         )
         rv = (
             self._edge_type_value_counts
