# Copyright (c) 2023, NVIDIA CORPORATION.
# Licensed under the Apache License, Version 2.0 (the "License");
# you may not use this file except in compliance with the License.
# You may obtain a copy of the License at
#
#     http://www.apache.org/licenses/LICENSE-2.0
#
# Unless required by applicable law or agreed to in writing, software
# distributed under the License is distributed on an "AS IS" BASIS,
# WITHOUT WARRANTIES OR CONDITIONS OF ANY KIND, either express or implied.
# See the License for the specific language governing permissions and
# limitations under the License.
import importlib
import inspect

import networkx as nx

import cugraph_nx as cnx
from cugraph_nx.utils import networkx_algorithm


def test_match_signature_and_names():
    """Simple test to ensure our signatures and basic module layout match networkx."""
    for name, func in vars(cnx.interface.BackendInterface).items():
        if not isinstance(func, networkx_algorithm):
            continue

        # nx version >=3.2 uses utils.backends, version >=3.0,<3.2 uses classes.backends
        nx_backends = getattr(
            nx.utils, "backends", getattr(nx.classes, "backends", None)
        )
        if nx_backends is None:
            raise AttributeError(
                f"imported networkx version {nx.__version__} is not "
                "supported, must be >= 3.0"
            )

        dispatchable_func = nx_backends._registered_algorithms[name]
        # nx version >=3.2 uses orig_func, version >=3.0,<3.2 uses _orig_func
        orig_func = getattr(
            dispatchable_func, "orig_func", getattr(dispatchable_func, "_orig_func")
        )

        # Matching signatures?
<<<<<<< HEAD
        orig_sig = inspect.signature(orig_func)
        func_sig = inspect.signature(func)
        if not func.extra_params:
            assert orig_sig == func_sig
        else:
            # Ignore extra parameters added to cugraph-nx algorithm
            assert orig_sig == func_sig.replace(
                parameters=[
                    p
                    for name, p in func_sig.parameters.items()
                    if name not in func.extra_params
                ]
            )
        if func.can_run is not cnx.utils.decorators._default_can_run:
            assert func_sig == inspect.signature(func.can_run)
=======
        sig = inspect.signature(orig_func)
        assert sig == inspect.signature(func)

>>>>>>> ec1e329b
        # Matching function names?
        assert func.__name__ == dispatchable_func.__name__ == orig_func.__name__

        # Matching dispatch names?
        # nx version >=3.2 uses name, version >=3.0,<3.2 uses dispatchname
        assert func.name == getattr(
            dispatchable_func, "name", getattr(dispatchable_func, "dispatchname")
        )

        # Matching modules (i.e., where function defined)?
        assert (
            "networkx." + func.__module__.split(".", 1)[1]
            == dispatchable_func.__module__
            == orig_func.__module__
        )
        # Matching package layout (i.e., which modules have the function)?
        cnx_path = func.__module__
        name = func.__name__
        while "." in cnx_path:
            # This only walks up the module tree and does not check sibling modules
            cnx_path, mod_name = cnx_path.rsplit(".", 1)
            nx_path = cnx_path.replace("cugraph_nx", "networkx")
            cnx_mod = importlib.import_module(cnx_path)
            nx_mod = importlib.import_module(nx_path)
            # Is the function present in the current module?
            present_in_cnx = hasattr(cnx_mod, name)
            present_in_nx = hasattr(nx_mod, name)
            if present_in_cnx is not present_in_nx:  # pragma: no cover (debug)
                if present_in_cnx:
                    raise AssertionError(
                        f"{name} exists in {cnx_path}, but not in {nx_path}"
                    )
                raise AssertionError(
                    f"{name} exists in {nx_path}, but not in {cnx_path}"
                )
            # Is the nested module present in the current module?
            present_in_cnx = hasattr(cnx_mod, mod_name)
            present_in_nx = hasattr(nx_mod, mod_name)
            if present_in_cnx is not present_in_nx:  # pragma: no cover (debug)
                if present_in_cnx:
                    raise AssertionError(
                        f"{mod_name} exists in {cnx_path}, but not in {nx_path}"
                    )
                raise AssertionError(
                    f"{mod_name} exists in {nx_path}, but not in {cnx_path}"
                )<|MERGE_RESOLUTION|>--- conflicted
+++ resolved
@@ -38,11 +38,12 @@
         dispatchable_func = nx_backends._registered_algorithms[name]
         # nx version >=3.2 uses orig_func, version >=3.0,<3.2 uses _orig_func
         orig_func = getattr(
-            dispatchable_func, "orig_func", getattr(dispatchable_func, "_orig_func")
+            dispatchable_func,
+            "orig_func",
+            getattr(dispatchable_func, "_orig_func", None),
         )
 
         # Matching signatures?
-<<<<<<< HEAD
         orig_sig = inspect.signature(orig_func)
         func_sig = inspect.signature(func)
         if not func.extra_params:
@@ -58,18 +59,14 @@
             )
         if func.can_run is not cnx.utils.decorators._default_can_run:
             assert func_sig == inspect.signature(func.can_run)
-=======
-        sig = inspect.signature(orig_func)
-        assert sig == inspect.signature(func)
 
->>>>>>> ec1e329b
         # Matching function names?
         assert func.__name__ == dispatchable_func.__name__ == orig_func.__name__
 
         # Matching dispatch names?
         # nx version >=3.2 uses name, version >=3.0,<3.2 uses dispatchname
         assert func.name == getattr(
-            dispatchable_func, "name", getattr(dispatchable_func, "dispatchname")
+            dispatchable_func, "name", getattr(dispatchable_func, "dispatchname", None)
         )
 
         # Matching modules (i.e., where function defined)?
@@ -78,6 +75,7 @@
             == dispatchable_func.__module__
             == orig_func.__module__
         )
+
         # Matching package layout (i.e., which modules have the function)?
         cnx_path = func.__module__
         name = func.__name__
